--- conflicted
+++ resolved
@@ -33,10 +33,7 @@
 import org.eclipse.che.api.project.server.type.ProjectTypeConstraintException;
 import org.eclipse.che.api.project.server.type.ProjectTypeRegistry;
 import org.eclipse.che.api.project.server.type.ProjectTypeResolution;
-<<<<<<< HEAD
 import org.eclipse.che.api.project.server.type.ProjectTypeUtils;
-=======
->>>>>>> 1bdb04dc
 import org.eclipse.che.api.project.server.type.ValueStorageException;
 import org.eclipse.che.api.project.shared.dto.CopyOptions;
 import org.eclipse.che.api.project.shared.dto.ItemReference;
@@ -104,21 +101,11 @@
     private static final Tika   TIKA = new Tika();
 
     private ProjectManager      projectManager;
-<<<<<<< HEAD
-    private ProjectTypeRegistry projectTypeRegistry;
-    private EventService        eventService;
-
-    @Inject
-    public ProjectService(ProjectManager projectManager, ProjectTypeRegistry projectTypeRegistry, EventService eventService) {
-        this.projectManager = projectManager;
-        this.projectTypeRegistry = projectTypeRegistry;
-=======
     private EventService        eventService;
 
     @Inject
     public ProjectService(ProjectManager projectManager, EventService eventService) {
         this.projectManager = projectManager;
->>>>>>> 1bdb04dc
         this.eventService = eventService;
     }
 
@@ -213,21 +200,10 @@
                                                                                     ForbiddenException,
                                                                                     ServerException,
                                                                                     IOException {
-<<<<<<< HEAD
-        //here we filtering not persisted mixin
-        //maybe not good place do it here
-        final ProjectConfigDto ensure = ProjectTypeUtils.ensure(projectConfigDto, projectTypeRegistry);
-        if (path != null) {
-            ensure.setPath(path);
-        }
-
-        return toProjectConfig(projectManager.updateProject(ensure), workspace, getServiceContext().getServiceUriBuilder());
-=======
         if (path != null) {
             projectConfigDto.setPath(path);
         }
         return toProjectConfig(projectManager.updateProject(projectConfigDto), workspace, getServiceContext().getServiceUriBuilder());
->>>>>>> 1bdb04dc
     }
 
     @DELETE
