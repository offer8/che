/*******************************************************************************
 * Copyright (c) 2012-2016 Codenvy, S.A.
 * All rights reserved. This program and the accompanying materials
 * are made available under the terms of the Eclipse Public License v1.0
 * which accompanies this distribution, and is available at
 * http://www.eclipse.org/legal/epl-v10.html
 *
 * Contributors:
 *   Codenvy, S.A. - initial API and implementation
 *******************************************************************************/
package org.eclipse.che.api.machine.shared;

/**
 * @author Eugene Voevodin
 */
public class Constants {

    public static final String LINK_REL_REMOVE_RECIPE          = "remove recipe";
    public static final String LINK_REL_GET_RECIPE_SCRIPT      = "get recipe script";
    public static final String LINK_REL_CREATE_RECIPE          = "create recipe";
    public static final String LINK_REL_GET_RECIPES_BY_CREATOR = "get created recipes";
    public static final String LINK_REL_SEARCH_RECIPES         = "search recipes";
    public static final String LINK_REL_UPDATE_RECIPE          = "update recipe";

    public static final String LINK_REL_GET_MACHINE                = "get machine";
    public static final String LINK_REL_GET_MACHINES               = "get machines";
    public static final String LINK_REL_DESTROY_MACHINE            = "destroy machine";
    public static final String LINK_REL_GET_SNAPSHOTS              = "get snapshots";
    public static final String LINK_REL_SAVE_SNAPSHOT              = "save snapshot";
    public static final String LINK_REL_REMOVE_SNAPSHOT            = "remove snapshot";
    public static final String LINK_REL_EXECUTE_COMMAND            = "execute command";
    public static final String LINK_REL_GET_PROCESSES              = "get processes";
    public static final String LINK_REL_STOP_PROCESS               = "stop process";
    public static final String LINK_REL_GET_MACHINE_LOGS           = "get machine logs";
    public static final String LINK_REL_GET_PROCESS_LOGS           = "get process logs";
    public static final String LINK_REL_GET_MACHINE_LOGS_CHANNEL   = "get machine logs channel";
    public static final String LINK_REL_GET_MACHINE_STATUS_CHANNEL = "get machine status channel";

<<<<<<< HEAD
    public static final String WSAGENT_REFERENCE       = "wsagent";
    public static final String WSAGENT_DEBUG_REFERENCE = "wsagent.debug";
=======
    public static final String WSAGENT_REFERENCE                   = "wsagent";
    public static final String WSAGENT_WEBSOCKET_REFERENCE         = "wsagent.websocket";
    public static final String WSAGENT_DEBUG_REFERENCE             = "wsagent.debug";
>>>>>>> 90d61a5d

    public static final String TERMINAL_REFERENCE = "terminal";

    public static final String WS_AGENT_PORT = "4401/tcp";

    private Constants() {
    }

}<|MERGE_RESOLUTION|>--- conflicted
+++ resolved
@@ -15,12 +15,12 @@
  */
 public class Constants {
 
-    public static final String LINK_REL_REMOVE_RECIPE          = "remove recipe";
-    public static final String LINK_REL_GET_RECIPE_SCRIPT      = "get recipe script";
-    public static final String LINK_REL_CREATE_RECIPE          = "create recipe";
-    public static final String LINK_REL_GET_RECIPES_BY_CREATOR = "get created recipes";
-    public static final String LINK_REL_SEARCH_RECIPES         = "search recipes";
-    public static final String LINK_REL_UPDATE_RECIPE          = "update recipe";
+    public static final String LINK_REL_REMOVE_RECIPE              = "remove recipe";
+    public static final String LINK_REL_GET_RECIPE_SCRIPT          = "get recipe script";
+    public static final String LINK_REL_CREATE_RECIPE              = "create recipe";
+    public static final String LINK_REL_GET_RECIPES_BY_CREATOR     = "get created recipes";
+    public static final String LINK_REL_SEARCH_RECIPES             = "search recipes";
+    public static final String LINK_REL_UPDATE_RECIPE              = "update recipe";
 
     public static final String LINK_REL_GET_MACHINE                = "get machine";
     public static final String LINK_REL_GET_MACHINES               = "get machines";
@@ -36,14 +36,9 @@
     public static final String LINK_REL_GET_MACHINE_LOGS_CHANNEL   = "get machine logs channel";
     public static final String LINK_REL_GET_MACHINE_STATUS_CHANNEL = "get machine status channel";
 
-<<<<<<< HEAD
-    public static final String WSAGENT_REFERENCE       = "wsagent";
-    public static final String WSAGENT_DEBUG_REFERENCE = "wsagent.debug";
-=======
     public static final String WSAGENT_REFERENCE                   = "wsagent";
     public static final String WSAGENT_WEBSOCKET_REFERENCE         = "wsagent.websocket";
     public static final String WSAGENT_DEBUG_REFERENCE             = "wsagent.debug";
->>>>>>> 90d61a5d
 
     public static final String TERMINAL_REFERENCE = "terminal";
 
