--- conflicted
+++ resolved
@@ -21,13 +21,9 @@
 
 import java.util.List;
 
-<<<<<<< HEAD
 import static org.eclipse.che.ide.ext.git.client.add.AddToIndexPresenter.ADD_TO_INDEX_COMMAND_NAME;
+import static org.eclipse.che.ide.api.notification.StatusNotification.DisplayMode.FLOAT_MODE;
 import static org.mockito.Matchers.any;
-=======
-import static org.eclipse.che.ide.api.notification.StatusNotification.DisplayMode.FLOAT_MODE;
-import static org.eclipse.che.ide.ext.git.client.add.AddToIndexPresenter.ADD_TO_INDEX_COMMAND_NAME;
->>>>>>> 8fbc4f16
 import static org.mockito.Matchers.anyBoolean;
 import static org.mockito.Matchers.anyObject;
 import static org.mockito.Matchers.anyString;
@@ -84,11 +80,7 @@
         verify(gitOutputConsoleFactory).create(ADD_TO_INDEX_COMMAND_NAME);
         verify(console).printError(anyString());
         verify(consolesPanelPresenter).addCommandOutput(anyString(), eq(console));
-<<<<<<< HEAD
-        verify(notificationManager).notify(anyString(), anyObject(), eq(true));
-=======
-        verify(notificationManager).notify(anyString(), anyObject(), eq(FLOAT_MODE), eq(rootProjectConfig));
->>>>>>> 8fbc4f16
+        verify(notificationManager).notify(anyString(), anyObject(), eq(FLOAT_MODE));
         verify(view, never()).showDialog();
         verify(constant, times(2)).statusFailed();
     }
@@ -177,49 +169,15 @@
         presenter.showDialog(project);
         presenter.onAddClicked();
 
-<<<<<<< HEAD
         verify(voidPromise).catchError(promiseErrorCaptor.capture());
         promiseErrorCaptor.getValue().apply(null);
-=======
-        verify(service)
-                .add(eq(devMachine), eq(rootProjectConfig), eq(NEED_UPDATING), (List<String>)anyObject(), requestCallbackAddToIndexCaptor.capture());
-        RequestCallback<Void> callback = requestCallbackAddToIndexCaptor.getValue();
-
-        //noinspection NonJREEmulationClassesInClientCode
-        Method onFailure = GwtReflectionUtils.getMethod(callback.getClass(), "onFailure");
-        onFailure.invoke(callback, mock(Throwable.class));
 
         verify(view).isUpdated();
         verify(view).close();
         verify(gitOutputConsoleFactory, times(2)).create(ADD_TO_INDEX_COMMAND_NAME);
         verify(console).printError(anyString());
         verify(consolesPanelPresenter).addCommandOutput(anyString(), eq(console));
-        verify(notificationManager).notify(anyString(), anyObject(), eq(FLOAT_MODE), eq(rootProjectConfig));
-        verify(constant, times(2)).addFailed();
-    }
-
-    @Test
-    public void testOnAddClickedWhenAddRequestIsFailed() throws Exception {
-        reset(gitOutputConsoleFactory);
-        when(gitOutputConsoleFactory.create(anyString())).thenReturn(console);
-        doThrow(WebSocketException.class).when(service)
-                                         .add(devMachine, anyObject(), anyBoolean(), anyObject(), anyObject());
-        when(view.isUpdated()).thenReturn(NEED_UPDATING);
-
-        presenter.showDialog();
-        presenter.onAddClicked();
->>>>>>> 8fbc4f16
-
-        verify(view).isUpdated();
-        verify(view).close();
-        verify(gitOutputConsoleFactory, times(2)).create(ADD_TO_INDEX_COMMAND_NAME);
-        verify(console).printError(anyString());
-        verify(consolesPanelPresenter).addCommandOutput(anyString(), eq(console));
-<<<<<<< HEAD
-        verify(notificationManager).notify(anyString(), anyObject(), eq(true));
-=======
-        verify(notificationManager).notify(anyString(), anyObject(), eq(FLOAT_MODE), eq(rootProjectConfig));
->>>>>>> 8fbc4f16
+        verify(notificationManager).notify(anyString(), anyObject(), eq(FLOAT_MODE));
         verify(constant, times(2)).addFailed();
     }
 
