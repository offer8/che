--- conflicted
+++ resolved
@@ -85,48 +85,12 @@
     @Override
     public void onRemoveClicked() {
         final GitOutputConsole console = gitOutputConsoleFactory.create(REMOVE_FROM_INDEX_COMMAND_NAME);
-<<<<<<< HEAD
-=======
-        service.remove(appContext.getDevMachine(), project.getRootProject(), getFilePatterns(), view.isRemoved(),
-                       new AsyncRequestCallback<String>() {
-                           @Override
-                           protected void onSuccess(String result) {
-                               console.print(constant.removeFilesSuccessfull());
-                               consolesPanelPresenter.addCommandOutput(appContext.getDevMachine().getId(), console);
-                               notificationManager.notify(constant.removeFilesSuccessfull(), project.getRootProject());
-
-                               if (!view.isRemoved()) {
-                                   projectExplorer.reloadChildren(getResourceBasedNode());
-
-                                   if (projectExplorer.getSelection().getHeadElement() instanceof FileReferenceNode) {
-                                       FileReferenceNode selectFile = ((FileReferenceNode)projectExplorer.getSelection().getHeadElement());
-                                       //to close selected file if it open
-                                       EditorPartPresenter openedEditor =
-                                               editorAgent.getOpenedEditor(Path.valueOf(selectFile.getStorablePath()));
-                                       if (openedEditor != null) {
-                                           VirtualFile openedFile = openedEditor.getEditorInput().getFile();
-                                           eventBus.fireEvent(new FileEvent(openedFile, FileEvent.FileOperation.CLOSE));
-                                       }
-                                   }
-                               }
-                           }
-
-                           @Override
-                           protected void onFailure(Throwable exception) {
-                               handleError(exception, console);
-                               consolesPanelPresenter.addCommandOutput(appContext.getDevMachine().getId(), console);
-                           }
-                       }
-                      );
-        view.close();
-    }
->>>>>>> eb55f0cd
 
         final Resource[] resources = appContext.getResources();
 
         checkState(!isNullOrEmpty(resources));
 
-        service.remove(workspace.getId(), project.getLocation(), toRelativePaths(resources), view.isRemoved()).then(new Operation<Void>() {
+        service.remove(appContext.getDevMachine(), project.getLocation(), toRelativePaths(resources), view.isRemoved()).then(new Operation<Void>() {
             @Override
             public void apply(Void ignored) throws OperationException {
                 console.print(constant.removeFilesSuccessfull());
@@ -169,13 +133,8 @@
     private void handleError(@NotNull Throwable e, GitOutputConsole console) {
         String errorMessage = (e.getMessage() != null && !e.getMessage().isEmpty()) ? e.getMessage() : constant.removeFilesFailed();
         console.printError(errorMessage);
-<<<<<<< HEAD
-        consolesPanelPresenter.addCommandOutput(appContext.getDevMachineId(), console);
+        consolesPanelPresenter.addCommandOutput(appContext.getDevMachine().getId(), console);
         notificationManager.notify(constant.removeFilesFailed(), FAIL, true);
-=======
-        consolesPanelPresenter.addCommandOutput(appContext.getDevMachine().getId(), console);
-        notificationManager.notify(constant.removeFilesFailed(), FAIL, true, project.getRootProject());
->>>>>>> eb55f0cd
     }
 
     /** {@inheritDoc} */
