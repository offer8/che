--- conflicted
+++ resolved
@@ -18,6 +18,7 @@
 import org.eclipse.che.api.git.gwt.client.GitServiceClient;
 import org.eclipse.che.api.git.shared.LogResponse;
 import org.eclipse.che.api.git.shared.Revision;
+import org.eclipse.che.ide.api.app.AppContext;
 import org.eclipse.che.api.promises.client.Operation;
 import org.eclipse.che.api.promises.client.OperationException;
 import org.eclipse.che.api.promises.client.PromiseError;
@@ -53,6 +54,7 @@
     private final RevisionListView        view;
     private final GitServiceClient        service;
     private final GitLocalizationConstant locale;
+    private final AppContext              appContext;
     private final NotificationManager     notificationManager;
 
     private Revision selectedRevision;
@@ -66,20 +68,17 @@
                                  GitLocalizationConstant locale,
                                  NotificationManager notificationManager,
                                  DialogFactory dialogFactory,
-                                 Workspace workspace) {
+                                 Workspace workspace,
+                                 AppContext appContext) {
         this.view = view;
         this.comparePresenter = comparePresenter;
         this.dialogFactory = dialogFactory;
         this.service = service;
         this.locale = locale;
+        this.appContext = appContext;
         this.notificationManager = notificationManager;
-<<<<<<< HEAD
         this.workspace = workspace;
 
-=======
-        this.dtoUnmarshallerFactory = dtoUnmarshallerFactory;
-        this.selectionAgent = selectionAgent;
->>>>>>> eb55f0cd
         this.view.setDelegate(this);
     }
 
@@ -130,8 +129,7 @@
 
     /** Get list of revisions. */
     private void getRevisions() {
-<<<<<<< HEAD
-        service.log(workspace.getId(), project.getLocation(), new Path[]{selectedPath}, false).then(new Operation<LogResponse>() {
+        service.log(appContext.getDevMachine(), project.getLocation(), new Path[]{selectedPath}, false).then(new Operation<LogResponse>() {
             @Override
             public void apply(LogResponse log) throws OperationException {
                 view.setRevisions(log.getCommits());
@@ -152,7 +150,7 @@
     }
 
     private void compare() {
-        service.diff(workspace.getId(),
+        service.diff(appContext.getDevMachine(),
                      project.getLocation(),
                      singletonList(selectedPath.toString()),
                      NAME_STATUS,
@@ -173,57 +171,6 @@
                                     if (file.isPresent()) {
                                         comparePresenter.show(file.get(), defineStatus(diff.substring(0, 1)), selectedRevision.getId());
                                     }
-=======
-        gitService.log(appContext.getDevMachine(), project, Collections.singletonList(selectedFile), false,
-                       new AsyncRequestCallback<LogResponse>(dtoUnmarshallerFactory.newUnmarshaller(LogResponse.class)) {
-
-                           @Override
-                           protected void onSuccess(LogResponse result) {
-                               view.setRevisions(result.getCommits());
-                               view.showDialog();
-                           }
-
-                           @Override
-                           protected void onFailure(Throwable exception) {
-                               if (getErrorCode(exception) == ErrorCodes.INIT_COMMIT_WAS_NOT_PERFORMED) {
-                                   dialogFactory.createMessageDialog(locale.compareWithRevisionTitle(),
-                                                                     locale.initCommitWasNotPerformed(),
-                                                                     null).show();
-                               } else {
-                                   notificationManager.notify(locale.logFailed(), FAIL, false);
-                               }
-
-                           }
-                       });
-    }
-
-    private Selection<?> getExplorerSelection() {
-        final Selection<?> selection = selectionAgent.getSelection();
-        if (selection == null || selection.isEmpty() || selection.getHeadElement() instanceof HasStorablePath) {
-            return selection;
-        } else {
-            return null;
-        }
-    }
-
-    private void compare() {
-        gitService.diff(appContext.getDevMachine(), project, Collections.singletonList(selectedFile), NAME_STATUS, false, 0, selectedRevision.getId(),
-                        false, new AsyncRequestCallback<String>(new StringUnmarshaller()) {
-                            @Override
-                            protected void onSuccess(String result) {
-                                if (result.isEmpty()) {
-                                    dialogFactory.createMessageDialog(locale.compareMessageIdenticalContentTitle(),
-                                                                      locale.compareMessageIdenticalContentText(), new ConfirmCallback() {
-                                                                          @Override
-                                                                          public void accepted() {
-                                                                              //Do nothing
-                                                                          }
-                                                                      }).show();
-                                } else {
-                                    comparePresenter.show(result.substring(2),
-                                                          defineStatus(result.substring(0, 1)),
-                                                          selectedRevision.getId());
->>>>>>> eb55f0cd
                                 }
                             });
 
