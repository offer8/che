--- conflicted
+++ resolved
@@ -56,10 +56,6 @@
     private final AppContext              appContext;
     private final GitLocalizationConstant constant;
     private final NotificationManager     notificationManager;
-<<<<<<< HEAD
-=======
-    private final EventBus                eventBus;
->>>>>>> eb55f0cd
 
     private Revision selectedRevision;
     private Project  project;
@@ -84,13 +80,12 @@
         this.constant = constant;
         this.appContext = appContext;
         this.notificationManager = notificationManager;
-<<<<<<< HEAD
     }
 
     public void showDialog(final Project project) {
         this.project = project;
 
-        service.log(workspace.getId(), project.getLocation(), null, false).then(new Operation<LogResponse>() {
+        service.log(appContext.getDevMachine(), project.getLocation(), null, false).then(new Operation<LogResponse>() {
             @Override
             public void apply(LogResponse log) throws OperationException {
                 view.setRevisions(log.getCommits());
@@ -116,41 +111,6 @@
                 notificationManager.notify(constant.logFailed(), FAIL, true);
             }
         });
-=======
-        this.dtoUnmarshallerFactory = dtoUnmarshallerFactory;
-    }
-
-    /**
-     * Show dialog.
-     */
-    public void showDialog() {
-        service.log(appContext.getDevMachine(), appContext.getCurrentProject().getRootProject(), null, false,
-                    new AsyncRequestCallback<LogResponse>(dtoUnmarshallerFactory.newUnmarshaller(LogResponse.class)) {
-                        @Override
-                        protected void onSuccess(LogResponse result) {
-                            view.setRevisions(result.getCommits());
-                            view.setMixMode(true);
-                            view.setEnableResetButton(selectedRevision != null);
-                            view.showDialog();
-                        }
-
-                        @Override
-                        protected void onFailure(Throwable exception) {
-                            if (getErrorCode(exception) == ErrorCodes.INIT_COMMIT_WAS_NOT_PERFORMED) {
-                                dialogFactory.createMessageDialog(constant.resetCommitViewTitle(),
-                                                                  constant.initCommitWasNotPerformed(),
-                                                                  null).show();
-                                return;
-                            }
-                            String errorMessage = (exception.getMessage() != null) ? exception.getMessage() : constant.logFailed();
-                            GitOutputConsole console = gitOutputConsoleFactory.create(LOG_COMMAND_NAME);
-                            console.printError(errorMessage);
-                            consolesPanelPresenter.addCommandOutput(appContext.getDevMachine().getId(), console);
-                            notificationManager.notify(constant.logFailed(), FAIL, true, appContext.getCurrentProject().getRootProject());
-                        }
-                    }
-                   );
->>>>>>> eb55f0cd
     }
 
     /**
@@ -188,9 +148,8 @@
         type = (type == null && view.isHardMode()) ? ResetRequest.ResetType.HARD : type;
 
         final GitOutputConsole console = gitOutputConsoleFactory.create(RESET_COMMAND_NAME);
-<<<<<<< HEAD
 
-        service.reset(workspace.getId(), project.getLocation(), selectedRevision.getId(), type, null).then(new Operation<Void>() {
+        service.reset(appContext.getDevMachine(), project.getLocation(), selectedRevision.getId(), type, null).then(new Operation<Void>() {
             @Override
             public void apply(Void ignored) throws OperationException {
                 console.print(constant.resetSuccessfully());
@@ -208,33 +167,5 @@
                 notificationManager.notify(constant.resetFail(), FAIL, true);
             }
         });
-=======
-        service.reset(appContext.getDevMachine(), project, selectedRevision.getId(), finalType, null,
-                      new AsyncRequestCallback<Void>() {
-                          @Override
-                          protected void onSuccess(Void result) {
-                              if (ResetRequest.ResetType.HARD.equals(finalType) || ResetRequest.ResetType.MERGE.equals(finalType)) {
-                                  // Only in the cases of <code>ResetRequest.ResetType.HARD</code>  or <code>ResetRequest.ResetType
-                                  // .MERGE</code>
-                                  // must change the workdir
-                                  //In this case we can have unconfigured state of the project,
-                                  //so we must repeat the logic which is performed when we open a project
-                                  eventBus.fireEvent(new OpenProjectEvent(project));
-                              }
-                              console.print(constant.resetSuccessfully());
-                              consolesPanelPresenter.addCommandOutput(appContext.getDevMachine().getId(), console);
-                              notificationManager.notify(constant.resetSuccessfully(), project);
-
-                          }
-
-                          @Override
-                          protected void onFailure(Throwable exception) {
-                              String errorMessage = (exception.getMessage() != null) ? exception.getMessage() : constant.resetFail();
-                              console.printError(errorMessage);
-                              consolesPanelPresenter.addCommandOutput(appContext.getDevMachine().getId(), console);
-                              notificationManager.notify(constant.resetFail(), FAIL, true, project);
-                          }
-                      });
->>>>>>> eb55f0cd
     }
 }
