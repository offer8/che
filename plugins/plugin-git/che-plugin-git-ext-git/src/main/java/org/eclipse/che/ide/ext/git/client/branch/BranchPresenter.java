/*******************************************************************************
 * Copyright (c) 2012-2016 Codenvy, S.A.
 * All rights reserved. This program and the accompanying materials
 * are made available under the terms of the Eclipse Public License v1.0
 * which accompanies this distribution, and is available at
 * http://www.eclipse.org/legal/epl-v10.html
 *
 * Contributors:
 *   Codenvy, S.A. - initial API and implementation
 *******************************************************************************/
package org.eclipse.che.ide.ext.git.client.branch;

import com.google.inject.Inject;
import com.google.inject.Singleton;

import org.eclipse.che.api.core.ErrorCodes;
import org.eclipse.che.api.git.gwt.client.GitServiceClient;
import org.eclipse.che.api.git.shared.Branch;
import org.eclipse.che.api.git.shared.CheckoutRequest;
import org.eclipse.che.api.promises.client.Operation;
import org.eclipse.che.api.promises.client.OperationException;
import org.eclipse.che.api.promises.client.PromiseError;
import org.eclipse.che.ide.api.app.AppContext;
import org.eclipse.che.ide.api.notification.NotificationManager;
import org.eclipse.che.ide.api.resources.Project;
import org.eclipse.che.ide.api.workspace.Workspace;
import org.eclipse.che.ide.dto.DtoFactory;
import org.eclipse.che.ide.ext.git.client.GitLocalizationConstant;
import org.eclipse.che.ide.ext.git.client.outputconsole.GitOutputConsole;
import org.eclipse.che.ide.ext.git.client.outputconsole.GitOutputConsoleFactory;
import org.eclipse.che.ide.extension.machine.client.processes.ConsolesPanelPresenter;
import org.eclipse.che.ide.ui.dialogs.ConfirmCallback;
import org.eclipse.che.ide.ui.dialogs.DialogFactory;
import org.eclipse.che.ide.ui.dialogs.InputCallback;

import javax.validation.constraints.NotNull;
import java.util.List;

import static org.eclipse.che.api.git.shared.BranchListRequest.LIST_ALL;
import static org.eclipse.che.ide.api.notification.StatusNotification.DisplayMode.FLOAT_MODE;
import static org.eclipse.che.ide.api.notification.StatusNotification.Status.FAIL;
import static org.eclipse.che.ide.util.ExceptionUtils.getErrorCode;

/**
 * Presenter for displaying and work with branches.
 *
 * @author Ann Zhuleva
 * @author Vlad Zhukovskyi
 */
@Singleton
public class BranchPresenter implements BranchView.ActionDelegate {
    public static final String BRANCH_RENAME_COMMAND_NAME   = "Git rename branch";
    public static final String BRANCH_DELETE_COMMAND_NAME   = "Git delete branch";
    public static final String BRANCH_CHECKOUT_COMMAND_NAME = "Git checkout branch";
    public static final String BRANCH_CREATE_COMMAND_NAME   = "Git create branch";
    public static final String BRANCH_LIST_COMMAND_NAME     = "Git list of branches";

    private final DtoFactory              dtoFactory;
    private final BranchView              view;
    private final GitOutputConsoleFactory gitOutputConsoleFactory;
    private final ConsolesPanelPresenter  consolesPanelPresenter;
    private final DialogFactory           dialogFactory;
    private final Workspace               workspace;
    private final GitServiceClient        service;
    private final GitLocalizationConstant constant;
    private final AppContext              appContext;
    private final NotificationManager     notificationManager;

    private Branch  selectedBranch;
    private Project project;

    /** Create presenter. */
    @Inject
    public BranchPresenter(BranchView view,
                           DtoFactory dtoFactory,
                           GitServiceClient service,
                           GitLocalizationConstant constant,
                           AppContext appContext,
                           NotificationManager notificationManager,
                           GitOutputConsoleFactory gitOutputConsoleFactory,
                           ConsolesPanelPresenter consolesPanelPresenter,
                           DialogFactory dialogFactory,
                           Workspace workspace) {
        this.view = view;
        this.dtoFactory = dtoFactory;
        this.gitOutputConsoleFactory = gitOutputConsoleFactory;
        this.consolesPanelPresenter = consolesPanelPresenter;
        this.dialogFactory = dialogFactory;
        this.workspace = workspace;
        this.view.setDelegate(this);
        this.service = service;
        this.constant = constant;
        this.appContext = appContext;
        this.notificationManager = notificationManager;
    }

    /** Open dialog if closed and shows branches. */
    public void showBranches(Project project) {
        this.project = project;
        getBranches();
    }

    /** {@inheritDoc} */
    @Override
    public void onCloseClicked() {
        view.close();
    }

    /** {@inheritDoc} */
    @Override
    public void onRenameClicked() {
        if (selectedBranch.isRemote()) {
            dialogFactory.createConfirmDialog(constant.branchConfirmRenameTitle(),
                                              constant.branchConfirmRenameMessage(),
                                              new ConfirmCallback() {
                                                  @Override
                                                  public void accepted() {
                                                      renameBranch();
                                                  }
                                              },
                                              null).show();
        } else {
            renameBranch();
        }
    }

    private void renameBranch() {
        final String selectedBranchName = getSelectedBranchName();
        dialogFactory.createInputDialog(constant.branchTitleRename(),
                                        constant.branchTypeRename(),
                                        selectedBranchName,
                                        0,
                                        selectedBranchName.length(),
                                        new InputCallback() {
                                            @Override
                                            public void accepted(String newBranchName) {
                                                renameBranch(newBranchName);
                                            }
                                        },
                                        null).show();
    }

    private void renameBranch(String newName) {
        service.branchRename(appContext.getDevMachine(), project.getLocation(), selectedBranch.getDisplayName(), newName)
               .then(new Operation<Void>() {
                   @Override
                   public void apply(Void ignored) throws OperationException {
                       getBranches();
                   }
               })
               .catchError(new Operation<PromiseError>() {
                   @Override
                   public void apply(PromiseError error) throws OperationException {
                       handleError(error.getCause(), BRANCH_RENAME_COMMAND_NAME);
                       getBranches();//rename of remote branch occurs in three stages, so needs update list of branches on view
                   }
               });
    }

    /** @return name of branch, e.g. 'origin/master' -> 'master' */
    private String getSelectedBranchName() {
        String selectedBranchName = selectedBranch.getDisplayName();
        String[] tokens = selectedBranchName.split("/");
        return tokens.length > 0 ? tokens[tokens.length - 1] : selectedBranchName;
    }

    /** {@inheritDoc} */
    @Override
    public void onDeleteClicked() {

        service.branchDelete(appContext.getDevMachine(), project.getLocation(), selectedBranch.getName(), true).then(new Operation<Void>() {
            @Override
            public void apply(Void ignored) throws OperationException {
                getBranches();
            }
        }).catchError(new Operation<PromiseError>() {
            @Override
            public void apply(PromiseError error) throws OperationException {
                handleError(error.getCause(), BRANCH_DELETE_COMMAND_NAME);
            }
        });
    }

    /** {@inheritDoc} */
    @Override
    public void onCheckoutClicked() {
        final CheckoutRequest checkoutRequest = dtoFactory.createDto(CheckoutRequest.class);
        if (selectedBranch.isRemote()) {
            checkoutRequest.setTrackBranch(selectedBranch.getDisplayName());
        } else {
            checkoutRequest.setName(selectedBranch.getDisplayName());
        }

        service.checkout(appContext.getDevMachine(), project.getLocation(), checkoutRequest).then(new Operation<Void>() {
            @Override
            public void apply(Void ignored) throws OperationException {
                getBranches();

<<<<<<< HEAD
                project.synchronize();
=======
                                              @Override
                                              protected void onFailure(Throwable exception) {
                                                  notificationManager
                                                          .notify(exception.getLocalizedMessage(), FAIL, FLOAT_MODE, project.getProjectConfig());
                                              }
                                          });
>>>>>>> 8fbc4f16
            }
        }).catchError(new Operation<PromiseError>() {
            @Override
            public void apply(PromiseError error) throws OperationException {
                handleError(error.getCause(), BRANCH_CHECKOUT_COMMAND_NAME);
            }
        });
    }

    /** Get the list of branches. */
    private void getBranches() {
        service.branchList(appContext.getDevMachine(), project.getLocation(), LIST_ALL).then(new Operation<List<Branch>>() {
            @Override
            public void apply(List<Branch> branches) throws OperationException {
                if (branches.isEmpty()) {
                    dialogFactory.createMessageDialog(constant.branchTitle(),
                                                      constant.initCommitWasNotPerformed(),
                                                      null).show();
                } else {
                    view.setBranches(branches);
                    view.showDialogIfClosed();
                }
            }
        }).catchError(new Operation<PromiseError>() {
            @Override
<<<<<<< HEAD
            public void apply(PromiseError error) throws OperationException {
                handleError(error.getCause(), BRANCH_LIST_COMMAND_NAME);
=======
            public void apply(PromiseError arg) throws OperationException {
                notificationManager.notify(arg.getMessage(), FAIL, FLOAT_MODE, projectToUpdate);
>>>>>>> 8fbc4f16
            }
        });
    }

    /** {@inheritDoc} */
    @Override
    public void onCreateClicked() {
        dialogFactory.createInputDialog(constant.branchCreateNew(), constant.branchTypeNew(), new InputCallback() {
            @Override
            public void accepted(String value) {
                if (value.isEmpty()) {
                    return;
                }

                service.branchCreate(appContext.getDevMachine(), project.getLocation(), value, null).then(new Operation<Branch>() {
                    @Override
                    public void apply(Branch branch) throws OperationException {
                        getBranches();
                    }
                }).catchError(new Operation<PromiseError>() {
                    @Override
                    public void apply(PromiseError error) throws OperationException {
                        handleError(error.getCause(), BRANCH_CREATE_COMMAND_NAME);
                    }
                });
            }
        }, null).show();
    }

    @Override
    public void onBranchUnselected() {
        selectedBranch = null;

        view.setEnableCheckoutButton(false);
        view.setEnableRenameButton(false);
        view.setEnableDeleteButton(false);
    }

    /** {@inheritDoc} */
    @Override
    public void onBranchSelected(@NotNull Branch branch) {
        selectedBranch = branch;
        boolean isActive = selectedBranch.isActive();

        view.setEnableCheckoutButton(!isActive);
        view.setEnableDeleteButton(!isActive);
        view.setEnableRenameButton(true);
    }

    /**
     * Handler some action whether some exception happened.
     *
     * @param exception
     *         exception what happened
     * @param commandName
     *         name of the executed command
     */
    void handleError(@NotNull Throwable exception, String commandName) {
        if (getErrorCode(exception) == ErrorCodes.UNABLE_GET_PRIVATE_SSH_KEY) {
            dialogFactory.createMessageDialog(commandName, constant.messagesUnableGetSshKey(), null).show();
            return;
        }

        String errorMessage = exception.getMessage();
        if (errorMessage == null) {
            switch (commandName) {
                case BRANCH_CREATE_COMMAND_NAME:
                    errorMessage = constant.branchCreateFailed();
                    break;
                case BRANCH_DELETE_COMMAND_NAME:
                    errorMessage = constant.branchDeleteFailed();
                    break;
                case BRANCH_LIST_COMMAND_NAME:
                    errorMessage = constant.branchesListFailed();
                    break;
                case BRANCH_RENAME_COMMAND_NAME:
                    errorMessage = constant.branchRenameFailed();
                    break;
                case BRANCH_CHECKOUT_COMMAND_NAME:
                    errorMessage = constant.branchCheckoutFailed();
                    break;
            }
        }

        GitOutputConsole console = gitOutputConsoleFactory.create(commandName);
        printGitMessage(errorMessage, console);
        consolesPanelPresenter.addCommandOutput(appContext.getDevMachine().getId(), console);
<<<<<<< HEAD
        notificationManager.notify(errorMessage, FAIL, true);
=======
        notificationManager.notify(errorMessage, FAIL, FLOAT_MODE, project.getRootProject());
>>>>>>> 8fbc4f16
    }

    private void printGitMessage(String messageText, GitOutputConsole console) {
        console.print("");
        String[] lines = messageText.split("\n");
        for (String line : lines) {
            console.printError(line);
        }
    }
}<|MERGE_RESOLUTION|>--- conflicted
+++ resolved
@@ -196,16 +196,7 @@
             public void apply(Void ignored) throws OperationException {
                 getBranches();
 
-<<<<<<< HEAD
                 project.synchronize();
-=======
-                                              @Override
-                                              protected void onFailure(Throwable exception) {
-                                                  notificationManager
-                                                          .notify(exception.getLocalizedMessage(), FAIL, FLOAT_MODE, project.getProjectConfig());
-                                              }
-                                          });
->>>>>>> 8fbc4f16
             }
         }).catchError(new Operation<PromiseError>() {
             @Override
@@ -231,13 +222,8 @@
             }
         }).catchError(new Operation<PromiseError>() {
             @Override
-<<<<<<< HEAD
             public void apply(PromiseError error) throws OperationException {
                 handleError(error.getCause(), BRANCH_LIST_COMMAND_NAME);
-=======
-            public void apply(PromiseError arg) throws OperationException {
-                notificationManager.notify(arg.getMessage(), FAIL, FLOAT_MODE, projectToUpdate);
->>>>>>> 8fbc4f16
             }
         });
     }
@@ -325,11 +311,7 @@
         GitOutputConsole console = gitOutputConsoleFactory.create(commandName);
         printGitMessage(errorMessage, console);
         consolesPanelPresenter.addCommandOutput(appContext.getDevMachine().getId(), console);
-<<<<<<< HEAD
-        notificationManager.notify(errorMessage, FAIL, true);
-=======
-        notificationManager.notify(errorMessage, FAIL, FLOAT_MODE, project.getRootProject());
->>>>>>> 8fbc4f16
+        notificationManager.notify(errorMessage, FAIL, FLOAT_MODE);
     }
 
     private void printGitMessage(String messageText, GitOutputConsole console) {
