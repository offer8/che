--- conflicted
+++ resolved
@@ -91,10 +91,6 @@
         this.constant = constant;
         this.appContext = appContext;
         this.notificationManager = notificationManager;
-<<<<<<< HEAD
-=======
-        this.dtoUnmarshallerFactory = dtoUnmarshallerFactory;
->>>>>>> eb55f0cd
     }
 
     /** Open dialog if closed and shows branches. */
@@ -144,8 +140,7 @@
     }
 
     private void renameBranch(String newName) {
-<<<<<<< HEAD
-        service.branchRename(workspace.getId(), project.getLocation(), selectedBranch.getDisplayName(), newName)
+        service.branchRename(appContext.getDevMachine(), project.getLocation(), selectedBranch.getDisplayName(), newName)
                .then(new Operation<Void>() {
                    @Override
                    public void apply(Void ignored) throws OperationException {
@@ -159,21 +154,6 @@
                        getBranches();//rename of remote branch occurs in three stages, so needs update list of branches on view
                    }
                });
-=======
-        service.branchRename(appContext.getDevMachine(), project.getRootProject(), selectedBranch.getDisplayName(), newName,
-                             new AsyncRequestCallback<String>() {
-                                 @Override
-                                 protected void onSuccess(String result) {
-                                     getBranches();
-                                 }
-
-                                 @Override
-                                 protected void onFailure(Throwable exception) {
-                                     handleError(exception, BRANCH_RENAME_COMMAND_NAME);
-                                     getBranches();//rename of remote branch occurs in three stages, so needs update list of branches on view
-                                 }
-                             });
->>>>>>> eb55f0cd
     }
 
     /** @return name of branch, e.g. 'origin/master' -> 'master' */
@@ -187,11 +167,7 @@
     @Override
     public void onDeleteClicked() {
 
-<<<<<<< HEAD
-        service.branchDelete(workspace.getId(), project.getLocation(), selectedBranch.getName(), true).then(new Operation<Void>() {
-=======
-        service.branchDelete(appContext.getDevMachine(), project.getRootProject(), name, true, new AsyncRequestCallback<String>() {
->>>>>>> eb55f0cd
+        service.branchDelete(appContext.getDevMachine(), project.getLocation(), selectedBranch.getName(), true).then(new Operation<Void>() {
             @Override
             public void apply(Void ignored) throws OperationException {
                 getBranches();
@@ -214,31 +190,10 @@
             checkoutRequest.setName(selectedBranch.getDisplayName());
         }
 
-<<<<<<< HEAD
-        service.checkout(workspace.getId(), project.getLocation(), checkoutRequest).then(new Operation<Void>() {
-=======
-        final ProjectConfigDto root = project.getRootProject();
-        final String path = root.getPath();
-        final String projectType = root.getType();
-
-        service.checkout(appContext.getDevMachine(), root, checkoutRequest, new AsyncRequestCallback<String>() {
->>>>>>> eb55f0cd
+        service.checkout(appContext.getDevMachine(), project.getLocation(), checkoutRequest).then(new Operation<Void>() {
             @Override
             public void apply(Void ignored) throws OperationException {
                 getBranches();
-<<<<<<< HEAD
-=======
-                //In this case we can have unconfigured state of the project,
-                //so we must repeat the logic which is performed when we open a project
-                projectService.getProject(appContext.getDevMachine(), path,
-                                          new AsyncRequestCallback<ProjectConfigDto>(
-                                                  dtoUnmarshallerFactory.newUnmarshaller(ProjectConfigDto.class)) {
-                                              @Override
-                                              protected void onSuccess(ProjectConfigDto result) {
-                                                  result.setType(projectType);
-                                                  updateProject(result);
-                                              }
->>>>>>> eb55f0cd
 
                 project.synchronize();
             }
@@ -250,15 +205,9 @@
         });
     }
 
-<<<<<<< HEAD
     /** Get the list of branches. */
     private void getBranches() {
-        service.branchList(workspace.getId(), project.getLocation(), LIST_ALL).then(new Operation<List<Branch>>() {
-=======
-    private void updateProject(final ProjectConfigDto projectToUpdate) {
-        Promise<ProjectConfigDto> updateProjectPromise = projectService.updateProject(appContext.getDevMachine(), projectToUpdate.getPath(), projectToUpdate);
-        updateProjectPromise.then(new Operation<ProjectConfigDto>() {
->>>>>>> eb55f0cd
+        service.branchList(appContext.getDevMachine(), project.getLocation(), LIST_ALL).then(new Operation<List<Branch>>() {
             @Override
             public void apply(List<Branch> branches) throws OperationException {
                 if (branches.isEmpty()) {
@@ -278,83 +227,17 @@
         });
     }
 
-<<<<<<< HEAD
-=======
-    private void updateOpenedFiles() {
-        for (EditorPartPresenter editorPartPresenter : editorAgent.getOpenedEditors()) {
-            final VirtualFile file = editorPartPresenter.getEditorInput().getFile();
-            final String filePath = file.getPath();
-            Unmarshallable<ItemReference> unmarshaller = dtoUnmarshallerFactory.newUnmarshaller(ItemReference.class);
-
-            projectService.getItem(appContext.getDevMachine(), filePath,
-                                   new AsyncRequestCallback<org.eclipse.che.api.project.shared.dto.ItemReference>(unmarshaller) {
-                                       @Override
-                                       protected void onSuccess(ItemReference itemReference) {
-                                           eventBus.fireEvent(new FileContentUpdateEvent(filePath));
-                                       }
-
-                                       @Override
-                                       protected void onFailure(Throwable throwable) {
-                                           eventBus.fireEvent(new FileEvent(file, FileEvent.FileOperation.CLOSE));
-                                       }
-                                   });
-
-        }
-    }
-
-    /** Get the list of branches. */
-    private void getBranches() {
-        service.branchList(appContext.getDevMachine(), project.getRootProject(), LIST_ALL,
-                           new AsyncRequestCallback<List<Branch>>(dtoUnmarshallerFactory.newListUnmarshaller(Branch.class)) {
-                               @Override
-                               protected void onSuccess(List<Branch> result) {
-                                   if (result.isEmpty()) {
-                                       dialogFactory.createMessageDialog(constant.branchTitle(),
-                                                                         constant.initCommitWasNotPerformed(),
-                                                                         null).show();
-                                   } else {
-                                       view.setBranches(result);
-                                       view.showDialogIfClosed();
-                                   }
-                               }
-
-                               @Override
-                               protected void onFailure(Throwable exception) {
-                                   handleError(exception, BRANCH_LIST_COMMAND_NAME);
-                               }
-                           }
-                          );
-    }
-
->>>>>>> eb55f0cd
     /** {@inheritDoc} */
     @Override
     public void onCreateClicked() {
         dialogFactory.createInputDialog(constant.branchCreateNew(), constant.branchTypeNew(), new InputCallback() {
             @Override
             public void accepted(String value) {
-<<<<<<< HEAD
                 if (value.isEmpty()) {
                     return;
-=======
-                if (!value.isEmpty()) {
-                    service.branchCreate(appContext.getDevMachine(), project.getRootProject(), value, null,
-                                         new AsyncRequestCallback<Branch>(dtoUnmarshallerFactory.newUnmarshaller(Branch.class)) {
-                                             @Override
-                                             protected void onSuccess(Branch result) {
-                                                 getBranches();
-                                             }
-
-                                             @Override
-                                             protected void onFailure(Throwable exception) {
-                                                 handleError(exception, BRANCH_CREATE_COMMAND_NAME);
-                                             }
-
-                                         });
->>>>>>> eb55f0cd
                 }
 
-                service.branchCreate(workspace.getId(), project.getLocation(), value, null).then(new Operation<Branch>() {
+                service.branchCreate(appContext.getDevMachine(), project.getLocation(), value, null).then(new Operation<Branch>() {
                     @Override
                     public void apply(Branch branch) throws OperationException {
                         getBranches();
@@ -426,13 +309,8 @@
 
         GitOutputConsole console = gitOutputConsoleFactory.create(commandName);
         printGitMessage(errorMessage, console);
-<<<<<<< HEAD
-        consolesPanelPresenter.addCommandOutput(appContext.getDevMachineId(), console);
+        consolesPanelPresenter.addCommandOutput(appContext.getDevMachine().getId(), console);
         notificationManager.notify(errorMessage, FAIL, true);
-=======
-        consolesPanelPresenter.addCommandOutput(appContext.getDevMachine().getId(), console);
-        notificationManager.notify(errorMessage, FAIL, true, project.getRootProject());
->>>>>>> eb55f0cd
     }
 
     private void printGitMessage(String messageText, GitOutputConsole console) {
