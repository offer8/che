--- conflicted
+++ resolved
@@ -47,6 +47,7 @@
     private final Workspace               workspace;
     private final GitLocalizationConstant constant;
     private final NotificationManager     notificationManager;
+    private final AppContext               appContext;
 
     @Inject
     public InitRepositoryPresenter(GitLocalizationConstant constant,
@@ -54,32 +55,24 @@
                                    GitOutputConsoleFactory gitOutputConsoleFactory,
                                    ConsolesPanelPresenter consolesPanelPresenter,
                                    GitServiceClient service,
-                                   Workspace workspace) {
+                                   Workspace workspace,
+                                   AppContext appContext) {
         this.constant = constant;
         this.notificationManager = notificationManager;
         this.gitOutputConsoleFactory = gitOutputConsoleFactory;
         this.consolesPanelPresenter = consolesPanelPresenter;
         this.service = service;
         this.workspace = workspace;
+        this.appContext = appContext;
     }
 
     public void initRepository(final Project project) {
         final GitOutputConsole console = gitOutputConsoleFactory.create(INIT_COMMAND_NAME);
-<<<<<<< HEAD
-=======
-        gitRepositoryInitializer.initGitRepository(currentProject.getRootProject(), new AsyncCallback<Void>() {
-            @Override
-            public void onFailure(Throwable caught) {
-                handleError(caught, console);
-                consolesPanelPresenter.addCommandOutput(appContext.getDevMachine().getId(), console);
-            }
->>>>>>> eb55f0cd
 
-        service.init(workspace.getId(), project.getLocation(), false).then(new Operation<Void>() {
+        service.init(appContext.getDevMachine(), project.getLocation(), false).then(new Operation<Void>() {
             @Override
             public void apply(Void ignored) throws OperationException {
                 console.print(constant.initSuccess());
-<<<<<<< HEAD
                 consolesPanelPresenter.addCommandOutput(workspace.getId(), console);
                 notificationManager.notify(constant.initSuccess());
 
@@ -90,11 +83,6 @@
             public void apply(PromiseError error) throws OperationException {
                 handleError(error.getCause(), console);
                 consolesPanelPresenter.addCommandOutput(workspace.getId(), console);
-=======
-                consolesPanelPresenter.addCommandOutput(appContext.getDevMachine().getId(), console);
-                notificationManager.notify(constant.initSuccess(), currentProject.getRootProject());
-                getRootProject(currentProject.getRootProject());
->>>>>>> eb55f0cd
             }
         });
     }
@@ -108,26 +96,6 @@
     private void handleError(@NotNull Throwable e, GitOutputConsole console) {
         String errorMessage = (e.getMessage() != null && !e.getMessage().isEmpty()) ? e.getMessage() : constant.initFailed();
         console.printError(errorMessage);
-<<<<<<< HEAD
         notificationManager.notify(constant.initFailed(), FAIL, true);
-=======
-        notificationManager.notify(constant.initFailed(), FAIL, true, appContext.getCurrentProject().getRootProject());
-    }
-
-    private void getRootProject(final ProjectConfigDto projectConfig) {
-        projectService.getProject(appContext.getDevMachine(),
-                                  projectConfig.getPath(),
-                                  new AsyncRequestCallback<ProjectConfigDto>(dtoUnmarshaller.newUnmarshaller(ProjectConfigDto.class)) {
-                                      @Override
-                                      protected void onSuccess(ProjectConfigDto result) {
-                                          eventBus.fireEvent(new ProjectUpdatedEvent(projectConfig.getPath(), result));
-                                      }
-
-                                      @Override
-                                      protected void onFailure(Throwable exception) {
-
-                                      }
-                                  });
->>>>>>> eb55f0cd
     }
 }