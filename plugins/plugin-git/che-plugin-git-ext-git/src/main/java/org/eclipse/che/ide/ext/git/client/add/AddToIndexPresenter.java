/*******************************************************************************
 * Copyright (c) 2012-2016 Codenvy, S.A.
 * All rights reserved. This program and the accompanying materials
 * are made available under the terms of the Eclipse Public License v1.0
 * which accompanies this distribution, and is available at
 * http://www.eclipse.org/legal/epl-v10.html
 *
 * Contributors:
 *   Codenvy, S.A. - initial API and implementation
 *******************************************************************************/
package org.eclipse.che.ide.ext.git.client.add;

import com.google.inject.Inject;
import com.google.inject.Singleton;

import org.eclipse.che.api.git.gwt.client.GitServiceClient;
import org.eclipse.che.api.git.shared.Status;
import org.eclipse.che.api.promises.client.Operation;
import org.eclipse.che.api.promises.client.OperationException;
import org.eclipse.che.api.promises.client.PromiseError;
import org.eclipse.che.ide.api.app.AppContext;
import org.eclipse.che.ide.api.notification.NotificationManager;
import org.eclipse.che.ide.api.resources.Project;
import org.eclipse.che.ide.api.resources.Resource;
import org.eclipse.che.ide.api.workspace.Workspace;
import org.eclipse.che.ide.ext.git.client.GitLocalizationConstant;
import org.eclipse.che.ide.ext.git.client.outputconsole.GitOutputConsole;
import org.eclipse.che.ide.ext.git.client.outputconsole.GitOutputConsoleFactory;
import org.eclipse.che.ide.extension.machine.client.processes.ConsolesPanelPresenter;
import org.eclipse.che.ide.resource.Path;

<<<<<<< HEAD
import static com.google.common.base.Preconditions.checkArgument;
import static com.google.common.base.Preconditions.checkState;
=======
import static org.eclipse.che.ide.api.notification.StatusNotification.DisplayMode.FLOAT_MODE;
>>>>>>> 8fbc4f16
import static org.eclipse.che.ide.api.notification.StatusNotification.Status.FAIL;

/**
 * Presenter for add changes to Git index.
 *
 * @author Ann Zhuleva
 * @author Vlad Zhukovskyi
 */
@Singleton
public class AddToIndexPresenter implements AddToIndexView.ActionDelegate {
    protected static final  String ADD_TO_INDEX_COMMAND_NAME = "Git add to index";

    private final AddToIndexView          view;
    private final Workspace               workspace;
    private final GitServiceClient        service;
    private final GitLocalizationConstant constant;
    private final AppContext              appContext;
    private final NotificationManager     notificationManager;
    private final GitOutputConsoleFactory gitOutputConsoleFactory;
    private final ConsolesPanelPresenter  consolesPanelPresenter;
    private       Project                 project;

    @Inject
    public AddToIndexPresenter(AddToIndexView view,
                               AppContext appContext,
                               GitLocalizationConstant constant,
                               GitOutputConsoleFactory gitOutputConsoleFactory,
                               ConsolesPanelPresenter consolesPanelPresenter,
                               GitServiceClient service,
                               NotificationManager notificationManager,
                               Workspace workspace) {
        this.view = view;
        this.workspace = workspace;
        this.view.setDelegate(this);
        this.service = service;
        this.constant = constant;
        this.appContext = appContext;
        this.notificationManager = notificationManager;
        this.gitOutputConsoleFactory = gitOutputConsoleFactory;
        this.consolesPanelPresenter = consolesPanelPresenter;
    }

    public void showDialog(Project project) {
        this.project = project;

<<<<<<< HEAD
        checkArgument(project != null, "Null project occurred");
=======
        final GitOutputConsole console = gitOutputConsoleFactory.create(ADD_TO_INDEX_COMMAND_NAME);
        final Unmarshallable<Status> unmarshall = this.dtoUnmarshallerFactory.newUnmarshaller(Status.class);
        service.status(appContext.getDevMachine(), project.getRootProject(),
                       new AsyncRequestCallback<Status>(unmarshall) {
                           @Override
                           protected void onSuccess(final Status result) {
                               if (!result.isClean()) {
                                   addSelection();
                               } else {
                                   console.print(constant.nothingAddToIndex());
                                   consolesPanelPresenter.addCommandOutput(appContext.getDevMachine().getId(), console);
                                   notificationManager.notify(constant.nothingAddToIndex(), project.getRootProject());
                               }
                           }

                           @Override
                           protected void onFailure(Throwable exception) {
                               console.printError(exception.getMessage() != null ? exception.getMessage() : constant.statusFailed());
                               consolesPanelPresenter.addCommandOutput(appContext.getDevMachine().getId(), console);
                               notificationManager.notify(constant.statusFailed(), FAIL, FLOAT_MODE, project.getRootProject());
                           }
                       });
    }

    private void addSelection() {
        if (isSelectionEmpty() || isSelectionSingle()) {
            final String path = getSingleFilePattern();
            this.view.setMessage(formatMessage(path), null);
        } else {
            final List<String> paths = getMultipleFilePatterns();
            this.view.setMessage(constant.addToIndexMultiple(), paths);
        }
        this.view.setUpdated(false);
        this.view.showDialog();
    }

    /**
     * Form the message to display for adding to index, telling the user what is gonna to be added.
     *
     * @return {@link String} message to display
     */
    @NotNull
    private String formatMessage(@NotNull final String path) {
        String pattern = path;

        // Root of the working tree:
        if (ROOT_FOLDER.equals(pattern)) {
            return constant.addToIndexAllChanges();
        }
>>>>>>> 8fbc4f16

        final GitOutputConsole console = gitOutputConsoleFactory.create(ADD_TO_INDEX_COMMAND_NAME);

        service.getStatus(appContext.getDevMachine(), project.getLocation()).then(new Operation<Status>() {
            @Override
            public void apply(Status status) throws OperationException {
                if (!status.isClean()) {
                    final Resource[] resources = appContext.getResources();

                    checkState(resources != null && resources.length > 0);

                    view.setMessage(constant.addToIndexAllChanges(), null);
                    view.setUpdated(false);
                    view.showDialog();
                } else {
                    console.print(constant.nothingAddToIndex());
                    consolesPanelPresenter.addCommandOutput(appContext.getDevMachine().getId(), console);
                    notificationManager.notify(constant.nothingAddToIndex());
                }
            }
        }).catchError(new Operation<PromiseError>() {
            @Override
            public void apply(PromiseError error) throws OperationException {
                console.printError(constant.statusFailed());
                consolesPanelPresenter.addCommandOutput(appContext.getDevMachine().getId(), console);
                notificationManager.notify(constant.statusFailed(), FAIL, true);
            }
        });
    }


    /** {@inheritDoc} */
    @Override
    public void onAddClicked() {
        final GitOutputConsole console = gitOutputConsoleFactory.create(ADD_TO_INDEX_COMMAND_NAME);
        final Resource[] resources = appContext.getResources();

        checkState(resources != null && resources.length > 0);

        final Path[] paths = new Path[resources.length];

        for (int i = 0; i < resources.length; i++) {
            checkState(project.getLocation().isPrefixOf(resources[i].getLocation()));

            final Path tmpPath = resources[i].getLocation().removeFirstSegments(project.getLocation().segmentCount());

            paths[i] = tmpPath.isEmpty() ? tmpPath.append(".") : tmpPath;
        }

<<<<<<< HEAD
        service.add(appContext.getDevMachine(), project.getLocation(), view.isUpdated(), paths).then(new Operation<Void>() {
            @Override
            public void apply(Void arg) throws OperationException {
                console.print(constant.addSuccess());
                consolesPanelPresenter.addCommandOutput(appContext.getDevMachine().getId(), console);
                notificationManager.notify(constant.addSuccess());
                view.close();
            }
        }).catchError(new Operation<PromiseError>() {
            @Override
            public void apply(PromiseError arg) throws OperationException {
                String errorMessage = constant.addFailed();
                console.printError(errorMessage);
                consolesPanelPresenter.addCommandOutput(appContext.getDevMachine().getId(), console);
                notificationManager.notify(constant.addFailed(), FAIL, true);
                view.close();
            }
        });
=======
    /**
     * Handler some action whether some exception happened.
     *
     * @param e
     *         exception that happened
     * @param console
     *         console for displaying error
     */
    private void handleError(@NotNull final Throwable e, GitOutputConsole console) {
        String errorMessage = (e.getMessage() != null && !e.getMessage().isEmpty()) ? e.getMessage() : constant.addFailed();
        console.printError(errorMessage);
        consolesPanelPresenter.addCommandOutput(appContext.getDevMachine().getId(), console);
        notificationManager.notify(constant.addFailed(), FAIL, FLOAT_MODE, project.getRootProject());
>>>>>>> 8fbc4f16
    }

    /** {@inheritDoc} */
    @Override
    public void onCancelClicked() {
        view.close();
    }
}<|MERGE_RESOLUTION|>--- conflicted
+++ resolved
@@ -29,13 +29,10 @@
 import org.eclipse.che.ide.extension.machine.client.processes.ConsolesPanelPresenter;
 import org.eclipse.che.ide.resource.Path;
 
-<<<<<<< HEAD
 import static com.google.common.base.Preconditions.checkArgument;
 import static com.google.common.base.Preconditions.checkState;
-=======
+import static org.eclipse.che.ide.api.notification.StatusNotification.Status.FAIL;
 import static org.eclipse.che.ide.api.notification.StatusNotification.DisplayMode.FLOAT_MODE;
->>>>>>> 8fbc4f16
-import static org.eclipse.che.ide.api.notification.StatusNotification.Status.FAIL;
 
 /**
  * Presenter for add changes to Git index.
@@ -80,59 +77,7 @@
     public void showDialog(Project project) {
         this.project = project;
 
-<<<<<<< HEAD
         checkArgument(project != null, "Null project occurred");
-=======
-        final GitOutputConsole console = gitOutputConsoleFactory.create(ADD_TO_INDEX_COMMAND_NAME);
-        final Unmarshallable<Status> unmarshall = this.dtoUnmarshallerFactory.newUnmarshaller(Status.class);
-        service.status(appContext.getDevMachine(), project.getRootProject(),
-                       new AsyncRequestCallback<Status>(unmarshall) {
-                           @Override
-                           protected void onSuccess(final Status result) {
-                               if (!result.isClean()) {
-                                   addSelection();
-                               } else {
-                                   console.print(constant.nothingAddToIndex());
-                                   consolesPanelPresenter.addCommandOutput(appContext.getDevMachine().getId(), console);
-                                   notificationManager.notify(constant.nothingAddToIndex(), project.getRootProject());
-                               }
-                           }
-
-                           @Override
-                           protected void onFailure(Throwable exception) {
-                               console.printError(exception.getMessage() != null ? exception.getMessage() : constant.statusFailed());
-                               consolesPanelPresenter.addCommandOutput(appContext.getDevMachine().getId(), console);
-                               notificationManager.notify(constant.statusFailed(), FAIL, FLOAT_MODE, project.getRootProject());
-                           }
-                       });
-    }
-
-    private void addSelection() {
-        if (isSelectionEmpty() || isSelectionSingle()) {
-            final String path = getSingleFilePattern();
-            this.view.setMessage(formatMessage(path), null);
-        } else {
-            final List<String> paths = getMultipleFilePatterns();
-            this.view.setMessage(constant.addToIndexMultiple(), paths);
-        }
-        this.view.setUpdated(false);
-        this.view.showDialog();
-    }
-
-    /**
-     * Form the message to display for adding to index, telling the user what is gonna to be added.
-     *
-     * @return {@link String} message to display
-     */
-    @NotNull
-    private String formatMessage(@NotNull final String path) {
-        String pattern = path;
-
-        // Root of the working tree:
-        if (ROOT_FOLDER.equals(pattern)) {
-            return constant.addToIndexAllChanges();
-        }
->>>>>>> 8fbc4f16
 
         final GitOutputConsole console = gitOutputConsoleFactory.create(ADD_TO_INDEX_COMMAND_NAME);
 
@@ -158,7 +103,7 @@
             public void apply(PromiseError error) throws OperationException {
                 console.printError(constant.statusFailed());
                 consolesPanelPresenter.addCommandOutput(appContext.getDevMachine().getId(), console);
-                notificationManager.notify(constant.statusFailed(), FAIL, true);
+                notificationManager.notify(constant.statusFailed(), FAIL, FLOAT_MODE);
             }
         });
     }
@@ -182,7 +127,6 @@
             paths[i] = tmpPath.isEmpty() ? tmpPath.append(".") : tmpPath;
         }
 
-<<<<<<< HEAD
         service.add(appContext.getDevMachine(), project.getLocation(), view.isUpdated(), paths).then(new Operation<Void>() {
             @Override
             public void apply(Void arg) throws OperationException {
@@ -197,25 +141,10 @@
                 String errorMessage = constant.addFailed();
                 console.printError(errorMessage);
                 consolesPanelPresenter.addCommandOutput(appContext.getDevMachine().getId(), console);
-                notificationManager.notify(constant.addFailed(), FAIL, true);
+                notificationManager.notify(constant.addFailed(), FAIL, FLOAT_MODE);
                 view.close();
             }
         });
-=======
-    /**
-     * Handler some action whether some exception happened.
-     *
-     * @param e
-     *         exception that happened
-     * @param console
-     *         console for displaying error
-     */
-    private void handleError(@NotNull final Throwable e, GitOutputConsole console) {
-        String errorMessage = (e.getMessage() != null && !e.getMessage().isEmpty()) ? e.getMessage() : constant.addFailed();
-        console.printError(errorMessage);
-        consolesPanelPresenter.addCommandOutput(appContext.getDevMachine().getId(), console);
-        notificationManager.notify(constant.addFailed(), FAIL, FLOAT_MODE, project.getRootProject());
->>>>>>> 8fbc4f16
     }
 
     /** {@inheritDoc} */
