/*******************************************************************************
 * Copyright (c) 2012-2016 Codenvy, S.A.
 * All rights reserved. This program and the accompanying materials
 * are made available under the terms of the Eclipse Public License v1.0
 * which accompanies this distribution, and is available at
 * http://www.eclipse.org/legal/epl-v10.html
 *
 * Contributors:
 *   Codenvy, S.A. - initial API and implementation
 *******************************************************************************/
package org.eclipse.che.ide.ext.git.client.compare;

import com.google.common.base.Optional;
import com.google.inject.Inject;
import com.google.inject.Singleton;

import org.eclipse.che.api.git.gwt.client.GitServiceClient;
import org.eclipse.che.api.git.shared.ShowFileContentResponse;
import org.eclipse.che.api.promises.client.Operation;
import org.eclipse.che.api.promises.client.OperationException;
import org.eclipse.che.api.promises.client.PromiseError;
import org.eclipse.che.ide.api.notification.NotificationManager;
import org.eclipse.che.ide.api.app.AppContext;
import org.eclipse.che.ide.api.resources.Container;
import org.eclipse.che.ide.api.resources.File;
import org.eclipse.che.ide.api.resources.Project;
import org.eclipse.che.ide.api.workspace.Workspace;
import org.eclipse.che.ide.ext.git.client.GitLocalizationConstant;
import org.eclipse.che.ide.ext.git.client.compare.FileStatus.Status;
import org.eclipse.che.ide.resource.Path;
import org.eclipse.che.ide.ui.dialogs.CancelCallback;
import org.eclipse.che.ide.ui.dialogs.ConfirmCallback;
import org.eclipse.che.ide.ui.dialogs.DialogFactory;

import static org.eclipse.che.ide.api.notification.StatusNotification.DisplayMode.NOT_EMERGE_MODE;
import static org.eclipse.che.ide.api.notification.StatusNotification.Status.FAIL;
import static org.eclipse.che.ide.ext.git.client.compare.FileStatus.Status.ADDED;
import static org.eclipse.che.ide.ext.git.client.compare.FileStatus.Status.DELETED;

/**
 * Presenter for comparing current files with files from specified revision or branch.
 *
 * @author Igor Vinokur
 * @author Vlad Zhukovskyi
 */
@Singleton
public class ComparePresenter implements CompareView.ActionDelegate {

    private final AppContext              appContext;
    private final DialogFactory           dialogFactory;
    private final CompareView             view;
    private final GitServiceClient        service;
    private final GitLocalizationConstant locale;
    private final NotificationManager     notificationManager;
    private final Workspace               workspace;

    private File   comparedFile;
    private String revision;
    private String localContent;

    @Inject
    public ComparePresenter(AppContext appContext,
                            DialogFactory dialogFactory,
                            CompareView view,
                            GitServiceClient service,
                            GitLocalizationConstant locale,
                            NotificationManager notificationManager,
                            Workspace workspace) {
        this.appContext = appContext;
        this.dialogFactory = dialogFactory;
        this.view = view;
        this.service = service;
        this.locale = locale;
        this.notificationManager = notificationManager;
        this.workspace = workspace;
        this.view.setDelegate(this);
    }

    /**
     * Show compare window.
     *
     * @param file
     *         file name with its full path
     * @param status
     *         status of the file
     * @param revision
     *         hash of revision or branch
     */
    public void show(final File file, final Status status, final String revision) {
        this.comparedFile = file;
        this.revision = revision;

        if (status.equals(ADDED)) {
<<<<<<< HEAD
            showCompare("");
            return;
        }

        final Project project = file.getRelatedProject();
        final Path relPath = file.getLocation().removeFirstSegments(project.getLocation().segmentCount());

        if (status.equals(DELETED)) {
            service.showFileContent(appContext.getDevMachine(), project.getLocation(), relPath, revision)
                   .then(new Operation<ShowFileContentResponse>() {
                       @Override
                       public void apply(ShowFileContentResponse content) throws OperationException {
                           view.setTitle(file.getLocation().toString());
                           view.show(content.getContent(), "", revision, file.getLocation().toString());
                       }
                   })
                   .catchError(new Operation<PromiseError>() {
                       @Override
                       public void apply(PromiseError error) throws OperationException {
                           notificationManager.notify(error.getMessage(), FAIL, false);
                       }
                   });
        } else {

            service.showFileContent(appContext.getDevMachine(), project.getLocation(), relPath, revision)
                   .then(new Operation<ShowFileContentResponse>() {
                       @Override
                       public void apply(ShowFileContentResponse content) throws OperationException {
                           showCompare(content.getContent());
                       }
                   })
                   .catchError(new Operation<PromiseError>() {
                       @Override
                       public void apply(PromiseError error) throws OperationException {
                           notificationManager.notify(error.getMessage(), FAIL, false);
                       }
                   });
=======
            showCompare(file, "", revision);
        } else if (status.equals(DELETED)) {
            gitService.showFileContent(appContext.getDevMachine(), appContext.getCurrentProject().getRootProject(), file, revision,
                                       new AsyncRequestCallback<ShowFileContentResponse>(
                                               dtoUnmarshallerFactory.newUnmarshaller(ShowFileContentResponse.class)) {
                                           @Override
                                           protected void onSuccess(final ShowFileContentResponse response) {
                                               view.setTitle(file);
                                               view.show(response.getContent(), "", revision, file);
                                           }

                                           @Override
                                           protected void onFailure(Throwable exception) {
                                               notificationManager.notify(exception.getMessage(), FAIL, NOT_EMERGE_MODE);
                                           }
                                       });
        } else {
            gitService.showFileContent(appContext.getDevMachine(), appContext.getCurrentProject().getRootProject(), file, revision,
                                       new AsyncRequestCallback<ShowFileContentResponse>(
                                               dtoUnmarshallerFactory.newUnmarshaller(ShowFileContentResponse.class)) {
                                           @Override
                                           protected void onSuccess(final ShowFileContentResponse response) {
                                               showCompare(file, response.getContent(), revision);
                                           }

                                           @Override
                                           protected void onFailure(Throwable exception) {
                                               notificationManager.notify(exception.getMessage(), FAIL, NOT_EMERGE_MODE);
                                           }
                                       });
>>>>>>> 8fbc4f16
        }
    }

    /** {@inheritDoc} */
    @Override
    public void onClose(final String newContent) {
        if (this.localContent == null || newContent.equals(localContent)) {
            view.hide();
            return;
        }

        ConfirmCallback confirmCallback = new ConfirmCallback() {
            @Override
            public void accepted() {
                comparedFile.updateContent(newContent).then(new Operation<Void>() {
                    @Override
                    public void apply(Void ignored) throws OperationException {
                        final Optional<Container> parent = comparedFile.getParent();

<<<<<<< HEAD
                        if (parent.isPresent()) {
                            parent.get().synchronize();
                        }

                        view.hide();
=======
                    @Override
                    protected void onFailure(Throwable exception) {
                        notificationManager.notify(exception.getMessage(), FAIL, NOT_EMERGE_MODE);
>>>>>>> 8fbc4f16
                    }
                });
            }
        };

        CancelCallback cancelCallback = new CancelCallback() {
            @Override
            public void cancelled() {
                view.hide();
            }
        };

        dialogFactory.createConfirmDialog(locale.compareSaveTitle(), locale.compareSaveQuestion(), locale.buttonYes(), locale.buttonNo(),
                                          confirmCallback, cancelCallback).show();
    }

<<<<<<< HEAD
    private void showCompare(final String remoteContent) {
        comparedFile.getContent().then(new Operation<String>() {
            @Override
            public void apply(String local) throws OperationException {
                localContent = local;
                final String path = comparedFile.getLocation().toString();
                view.setTitle(path);
                view.show(remoteContent, localContent, revision, path);
            }
        });
=======
    private void showCompare(final String file, final String oldContent, final String revision) {
        String fullItemPath = appContext.getCurrentProject().getRootProject().getName() + "/" + file;

        projectService.getFileContent(appContext.getDevMachine(),
                                      fullItemPath,
                                      new AsyncRequestCallback<String>(new StringUnmarshaller()) {
                                          @Override
                                          protected void onSuccess(final String newContent) {
                                              view.setTitle(file);
                                              ComparePresenter.this.newContent = newContent;
                                              view.show(oldContent, newContent, revision, file);
                                          }

                                          @Override
                                          protected void onFailure(Throwable exception) {
                                              notificationManager.notify(exception.getMessage(), FAIL, NOT_EMERGE_MODE);
                                          }
                                      });
>>>>>>> 8fbc4f16
    }
}<|MERGE_RESOLUTION|>--- conflicted
+++ resolved
@@ -91,7 +91,6 @@
         this.revision = revision;
 
         if (status.equals(ADDED)) {
-<<<<<<< HEAD
             showCompare("");
             return;
         }
@@ -111,7 +110,7 @@
                    .catchError(new Operation<PromiseError>() {
                        @Override
                        public void apply(PromiseError error) throws OperationException {
-                           notificationManager.notify(error.getMessage(), FAIL, false);
+                           notificationManager.notify(error.getMessage(), FAIL, NOT_EMERGE_MODE);
                        }
                    });
         } else {
@@ -126,41 +125,9 @@
                    .catchError(new Operation<PromiseError>() {
                        @Override
                        public void apply(PromiseError error) throws OperationException {
-                           notificationManager.notify(error.getMessage(), FAIL, false);
+                           notificationManager.notify(error.getMessage(), FAIL, NOT_EMERGE_MODE);
                        }
                    });
-=======
-            showCompare(file, "", revision);
-        } else if (status.equals(DELETED)) {
-            gitService.showFileContent(appContext.getDevMachine(), appContext.getCurrentProject().getRootProject(), file, revision,
-                                       new AsyncRequestCallback<ShowFileContentResponse>(
-                                               dtoUnmarshallerFactory.newUnmarshaller(ShowFileContentResponse.class)) {
-                                           @Override
-                                           protected void onSuccess(final ShowFileContentResponse response) {
-                                               view.setTitle(file);
-                                               view.show(response.getContent(), "", revision, file);
-                                           }
-
-                                           @Override
-                                           protected void onFailure(Throwable exception) {
-                                               notificationManager.notify(exception.getMessage(), FAIL, NOT_EMERGE_MODE);
-                                           }
-                                       });
-        } else {
-            gitService.showFileContent(appContext.getDevMachine(), appContext.getCurrentProject().getRootProject(), file, revision,
-                                       new AsyncRequestCallback<ShowFileContentResponse>(
-                                               dtoUnmarshallerFactory.newUnmarshaller(ShowFileContentResponse.class)) {
-                                           @Override
-                                           protected void onSuccess(final ShowFileContentResponse response) {
-                                               showCompare(file, response.getContent(), revision);
-                                           }
-
-                                           @Override
-                                           protected void onFailure(Throwable exception) {
-                                               notificationManager.notify(exception.getMessage(), FAIL, NOT_EMERGE_MODE);
-                                           }
-                                       });
->>>>>>> 8fbc4f16
         }
     }
 
@@ -180,17 +147,11 @@
                     public void apply(Void ignored) throws OperationException {
                         final Optional<Container> parent = comparedFile.getParent();
 
-<<<<<<< HEAD
                         if (parent.isPresent()) {
                             parent.get().synchronize();
                         }
 
                         view.hide();
-=======
-                    @Override
-                    protected void onFailure(Throwable exception) {
-                        notificationManager.notify(exception.getMessage(), FAIL, NOT_EMERGE_MODE);
->>>>>>> 8fbc4f16
                     }
                 });
             }
@@ -207,7 +168,6 @@
                                           confirmCallback, cancelCallback).show();
     }
 
-<<<<<<< HEAD
     private void showCompare(final String remoteContent) {
         comparedFile.getContent().then(new Operation<String>() {
             @Override
@@ -218,25 +178,5 @@
                 view.show(remoteContent, localContent, revision, path);
             }
         });
-=======
-    private void showCompare(final String file, final String oldContent, final String revision) {
-        String fullItemPath = appContext.getCurrentProject().getRootProject().getName() + "/" + file;
-
-        projectService.getFileContent(appContext.getDevMachine(),
-                                      fullItemPath,
-                                      new AsyncRequestCallback<String>(new StringUnmarshaller()) {
-                                          @Override
-                                          protected void onSuccess(final String newContent) {
-                                              view.setTitle(file);
-                                              ComparePresenter.this.newContent = newContent;
-                                              view.show(oldContent, newContent, revision, file);
-                                          }
-
-                                          @Override
-                                          protected void onFailure(Throwable exception) {
-                                              notificationManager.notify(exception.getMessage(), FAIL, NOT_EMERGE_MODE);
-                                          }
-                                      });
->>>>>>> 8fbc4f16
     }
 }