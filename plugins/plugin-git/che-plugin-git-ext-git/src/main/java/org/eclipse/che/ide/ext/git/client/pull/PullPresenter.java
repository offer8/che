--- conflicted
+++ resolved
@@ -57,7 +57,6 @@
 
     private static final String GREEN_COLOR = "lightgreen";
 
-<<<<<<< HEAD
     private final PullView                view;
     private final GitServiceClient        service;
     private final GitLocalizationConstant constant;
@@ -68,22 +67,6 @@
     private final GitOutputConsoleFactory gitOutputConsoleFactory;
     private final ConsolesPanelPresenter  consolesPanelPresenter;
     private final Workspace               workspace;
-=======
-    private final PullView                 view;
-    private final GitServiceClient         gitServiceClient;
-    private final EventBus                 eventBus;
-    private final GitLocalizationConstant  constant;
-    private final EditorAgent              editorAgent;
-    private final AppContext               appContext;
-    private final NotificationManager      notificationManager;
-    private final DtoUnmarshallerFactory   dtoUnmarshallerFactory;
-    private final DialogFactory            dialogFactory;
-    private final BranchSearcher           branchSearcher;
-    private final ProjectExplorerPresenter projectExplorer;
-    private final GitOutputConsoleFactory  gitOutputConsoleFactory;
-    private final ConsolesPanelPresenter   consolesPanelPresenter;
-    private       CurrentProject           project;
->>>>>>> eb55f0cd
 
     private Project project;
 
@@ -109,37 +92,14 @@
         this.constant = constant;
         this.appContext = appContext;
         this.notificationManager = notificationManager;
-<<<<<<< HEAD
-=======
-        this.dtoUnmarshallerFactory = dtoUnmarshallerFactory;
->>>>>>> eb55f0cd
     }
 
     public void showDialog(Project project) {
         this.project = project;
 
-<<<<<<< HEAD
         view.setEnablePullButton(false);
-=======
-    /**
-     * Update the list of remote repositories for local one. If remote repositories are found, then update the list of branches (remote and
-     * local).
-     */
-    private void updateRemotes() {
-        view.setEnablePullButton(true);
-
-        gitServiceClient.remoteList(appContext.getDevMachine(), project.getRootProject(), null, true,
-                                    new AsyncRequestCallback<List<Remote>>(dtoUnmarshallerFactory.newListUnmarshaller(Remote.class)) {
-                                        @Override
-                                        protected void onSuccess(List<Remote> result) {
-                                            updateBranches(LIST_REMOTE);
-                                            view.setRepositories(result);
-                                            view.setEnablePullButton(!result.isEmpty());
-                                            view.showDialog();
-                                        }
->>>>>>> eb55f0cd
-
-        service.remoteList(workspace.getId(), project.getLocation(), null, true)
+
+        service.remoteList(appContext.getDevMachine(), project.getLocation(), null, true)
                .then(new Operation<List<Remote>>() {
                    @Override
                    public void apply(List<Remote> remotes) throws OperationException {
@@ -166,29 +126,8 @@
      *         is a remote mode
      */
     private void updateBranches(@NotNull final String remoteMode) {
-<<<<<<< HEAD
-=======
-        gitServiceClient.branchList(appContext.getDevMachine(), project.getRootProject(), remoteMode,
-                                    new AsyncRequestCallback<List<Branch>>(dtoUnmarshallerFactory.newListUnmarshaller(Branch.class)) {
-                                        @Override
-                                        protected void onSuccess(List<Branch> result) {
-                                            if (LIST_REMOTE.equals(remoteMode)) {
-                                                view.setRemoteBranches(branchSearcher.getRemoteBranchesToDisplay(view.getRepositoryName(),
-                                                                                                                 result));
-                                                updateBranches(LIST_LOCAL);
-                                            } else {
-                                                view.setLocalBranches(branchSearcher.getLocalBranchesToDisplay(result));
-                                                for (Branch branch : result) {
-                                                    if (branch.isActive()) {
-                                                        view.selectRemoteBranch(branch.getDisplayName());
-                                                        break;
-                                                    }
-                                                }
-                                            }
-                                        }
->>>>>>> eb55f0cd
-
-        service.branchList(workspace.getId(), project.getLocation(), remoteMode).then(new Operation<List<Branch>>() {
+
+        service.branchList(appContext.getDevMachine(), project.getLocation(), remoteMode).then(new Operation<List<Branch>>() {
             @Override
             public void apply(List<Branch> branches) throws OperationException {
                 if (LIST_REMOTE.equals(remoteMode)) {
@@ -219,29 +158,9 @@
         view.close();
 
         final StatusNotification notification =
-<<<<<<< HEAD
                 notificationManager.notify(constant.pullProcess(), PROGRESS, true);
-=======
-                notificationManager.notify(constant.pullProcess(), PROGRESS, true, project.getRootProject());
-
-        gitServiceClient.pull(appContext.getDevMachine(), project.getRootProject(), getRefs(), remoteName,
-                              new AsyncRequestCallback<PullResponse>(dtoUnmarshallerFactory.newUnmarshaller(PullResponse.class)) {
-                                  @Override
-                                  protected void onSuccess(PullResponse result) {
-                                      GitOutputConsole console = gitOutputConsoleFactory.create(PULL_COMMAND_NAME);
-                                      console.print(result.getCommandOutput(), GREEN_COLOR);
-                                      consolesPanelPresenter.addCommandOutput(appContext.getDevMachine().getId(), console);
-                                      notification.setStatus(SUCCESS);
-                                      if (result.getCommandOutput().contains("Already up-to-date")) {
-                                          notification.setTitle(constant.pullUpToDate());
-                                      } else {
-                                          refreshProjectNodesAndEditors(openedEditors);
-                                          notification.setTitle(constant.pullSuccess(remoteUrl));
-                                      }
-                                  }
->>>>>>> eb55f0cd
-
-        service.pull(workspace.getId(), project.getLocation(), getRefs(), view.getRepositoryName()).then(new Operation<PullResponse>() {
+
+        service.pull(appContext.getDevMachine(), project.getLocation(), getRefs(), view.getRepositoryName()).then(new Operation<PullResponse>() {
             @Override
             public void apply(PullResponse response) throws OperationException {
                 GitOutputConsole console = gitOutputConsoleFactory.create(PULL_COMMAND_NAME);
@@ -313,13 +232,8 @@
 
         GitOutputConsole console = gitOutputConsoleFactory.create(commandName);
         console.printError(errorMessage);
-<<<<<<< HEAD
-        consolesPanelPresenter.addCommandOutput(appContext.getDevMachineId(), console);
+        consolesPanelPresenter.addCommandOutput(appContext.getDevMachine().getId(), console);
         notificationManager.notify(errorMessage, FAIL, true);
-=======
-        consolesPanelPresenter.addCommandOutput(appContext.getDevMachine().getId(), console);
-        notificationManager.notify(errorMessage, FAIL, true, project.getRootProject());
->>>>>>> eb55f0cd
     }
 
     /** {@inheritDoc} */
