/*******************************************************************************
 * Copyright (c) 2012-2016 Codenvy, S.A.
 * All rights reserved. This program and the accompanying materials
 * are made available under the terms of the Eclipse Public License v1.0
 * which accompanies this distribution, and is available at
 * http://www.eclipse.org/legal/epl-v10.html
 *
 * Contributors:
 *   Codenvy, S.A. - initial API and implementation
 *******************************************************************************/
package org.eclipse.che.ide.ext.git.client.history;

import com.google.gwt.resources.client.ImageResource;
import com.google.gwt.user.client.ui.AcceptsOneWidget;
import com.google.gwt.user.client.ui.IsWidget;
import com.google.inject.Inject;
import com.google.inject.Singleton;

import org.eclipse.che.api.core.ErrorCodes;
import org.eclipse.che.api.git.gwt.client.GitServiceClient;
import org.eclipse.che.api.git.shared.LogResponse;
import org.eclipse.che.api.git.shared.Revision;
import org.eclipse.che.api.promises.client.Operation;
import org.eclipse.che.api.promises.client.OperationException;
import org.eclipse.che.api.promises.client.PromiseError;
import org.eclipse.che.commons.annotation.Nullable;
import org.eclipse.che.ide.api.app.AppContext;
import org.eclipse.che.ide.api.notification.NotificationManager;
import org.eclipse.che.ide.api.parts.PartPresenter;
import org.eclipse.che.ide.api.parts.PartStackType;
import org.eclipse.che.ide.api.parts.WorkspaceAgent;
import org.eclipse.che.ide.api.parts.base.BasePresenter;
import org.eclipse.che.ide.api.resources.Project;
import org.eclipse.che.ide.api.resources.Resource;
import org.eclipse.che.ide.api.workspace.Workspace;
import org.eclipse.che.ide.ext.git.client.DateTimeFormatter;
import org.eclipse.che.ide.ext.git.client.GitLocalizationConstant;
import org.eclipse.che.ide.ext.git.client.GitResources;
import org.eclipse.che.ide.ext.git.client.outputconsole.GitOutputConsole;
import org.eclipse.che.ide.ext.git.client.outputconsole.GitOutputConsoleFactory;
import org.eclipse.che.ide.extension.machine.client.processes.ConsolesPanelPresenter;
import org.eclipse.che.ide.resource.Path;
import org.eclipse.che.ide.ui.dialogs.DialogFactory;
import org.vectomatic.dom.svg.ui.SVGResource;

import javax.validation.constraints.NotNull;
import java.util.Collections;
import java.util.List;

import static java.util.Collections.singletonList;
import static org.eclipse.che.api.git.shared.DiffRequest.DiffType.RAW;
import static org.eclipse.che.ide.api.notification.StatusNotification.Status.FAIL;
import static org.eclipse.che.ide.util.ExceptionUtils.getErrorCode;

/**
 * Presenter for showing git history.
 * This presenter must implements ActivePartChangedHandler and PropertyListener to be able to get the changes for the selected resource
 * and change a dedicated resource with the history-window open
 *
 * @author Ann Zhuleva
 * @author Vlad Zhukovskyi
 */
@Singleton
public class HistoryPresenter extends BasePresenter implements HistoryView.ActionDelegate {
    public static final String LOG_COMMAND_NAME  = "Git log";
    public static final String DIFF_COMMAND_NAME = "Git diff";

    private final HistoryView             view;
    private final GitServiceClient        service;
    private final GitLocalizationConstant constant;
    private final GitResources            resources;
    private final AppContext              appContext;
    private final DialogFactory           dialogFactory;
    private final WorkspaceAgent          workspaceAgent;
    private final DateTimeFormatter       dateTimeFormatter;
    private final GitOutputConsoleFactory gitOutputConsoleFactory;
    private final ConsolesPanelPresenter  consolesPanelPresenter;
<<<<<<< HEAD
    private final Workspace               workspace;
=======
>>>>>>> eb55f0cd
    /** If <code>true</code> then show all changes in project, if <code>false</code> then show changes of the selected resource. */
    private       boolean                 showChangesInProject;
    private       DiffWith                diffType;
    private boolean isViewClosed = true;
    private List<Revision>      revisions;
    private Revision            selectedRevision;
    private NotificationManager notificationManager;

    private Project project;

    @Inject
    public HistoryPresenter(HistoryView view,
                            GitResources resources,
                            GitServiceClient service,
                            WorkspaceAgent workspaceAgent,
                            GitLocalizationConstant constant,
                            AppContext appContext,
                            NotificationManager notificationManager,
                            DialogFactory dialogFactory,
                            DateTimeFormatter dateTimeFormatter,
                            GitOutputConsoleFactory gitOutputConsoleFactory,
                            ConsolesPanelPresenter consolesPanelPresenter,
                            Workspace workspace) {
        this.view = view;
        this.dialogFactory = dialogFactory;
        this.dateTimeFormatter = dateTimeFormatter;
        this.gitOutputConsoleFactory = gitOutputConsoleFactory;
        this.consolesPanelPresenter = consolesPanelPresenter;
        this.workspace = workspace;
        this.view.setDelegate(this);
        this.view.setTitle(constant.historyTitle());
        this.resources = resources;
        this.service = service;
        this.workspaceAgent = workspaceAgent;
        this.constant = constant;
        this.appContext = appContext;
        this.notificationManager = notificationManager;
<<<<<<< HEAD
=======
        this.dtoUnmarshallerFactory = dtoUnmarshallerFactory;
        this.selectionAgent = selectionAgent;

        eventBus.addHandler(CloseCurrentProjectEvent.TYPE, new CloseCurrentProjectHandler() {
            @Override
            public void onCloseCurrentProject(CloseCurrentProjectEvent event) {
                isViewClosed = true;
                workspaceAgent.hidePart(HistoryPresenter.this);
                view.clear();
            }
        });
>>>>>>> eb55f0cd
    }

    public void showDialog(Project project) {
        this.project = project;
        getCommitsLog();
        selectedRevision = null;

        view.selectProjectChangesButton(true);
        view.selectResourceChangesButton(false);
        showChangesInProject = true;
        view.selectDiffWithPrevVersionButton(true);
        diffType = DiffWith.DIFF_WITH_PREV_VERSION;

        displayCommitA(null);
        displayCommitB(null);
        view.setDiffContext("");
        view.setCompareType(constant.historyNothingToDisplay());

        if (isViewClosed) {
            workspaceAgent.openPart(this, PartStackType.TOOLING);
            isViewClosed = false;
        }

        PartPresenter activePart = partStack.getActivePart();
        if (activePart == null || !activePart.equals(this)) {
            partStack.setActivePart(this);
        }
    }

    /** Get the log of the commits. If successfully received, then display in revision grid, otherwise - show error in output panel. */
<<<<<<< HEAD
    private void getCommitsLog() {
        service.log(workspace.getId(), project.getLocation(), null, false).then(new Operation<LogResponse>() {
            @Override
            public void apply(LogResponse log) throws OperationException {
                revisions = log.getCommits();
                view.setRevisions(revisions);
            }
        }).catchError(new Operation<PromiseError>() {
            @Override
            public void apply(PromiseError error) throws OperationException {
                if (getErrorCode(error.getCause()) == ErrorCodes.INIT_COMMIT_WAS_NOT_PERFORMED) {
                    dialogFactory.createMessageDialog(constant.historyTitle(), constant.initCommitWasNotPerformed(), null).show();
                } else {
                    nothingToDisplay(null);
                    String errorMessage = error.getMessage() != null ? error.getMessage() : constant.logFailed();
                    GitOutputConsole console = gitOutputConsoleFactory.create(LOG_COMMAND_NAME);
                    console.printError(errorMessage);
                    consolesPanelPresenter.addCommandOutput(appContext.getDevMachineId(), console);
                    notificationManager.notify(constant.logFailed(), FAIL, true);
                }
                partStack.hidePart(HistoryPresenter.this);
                workspaceAgent.removePart(HistoryPresenter.this);
                isViewClosed = true;
            }
        });
=======
    private void getCommitsLog(final ProjectConfigDto project) {
        service.log(appContext.getDevMachine(), project, null, false,
                    new AsyncRequestCallback<LogResponse>(dtoUnmarshallerFactory.newUnmarshaller(LogResponse.class)) {
                        @Override
                        protected void onSuccess(LogResponse result) {
                            revisions = result.getCommits();
                            view.setRevisions(revisions);
                        }

                        @Override
                        protected void onFailure(Throwable exception) {
                            if (getErrorCode(exception) == ErrorCodes.INIT_COMMIT_WAS_NOT_PERFORMED) {
                                dialogFactory.createMessageDialog(constant.historyTitle(),
                                                                  constant.initCommitWasNotPerformed(),
                                                                  null).show();
                            } else {
                                nothingToDisplay(null);
                                String errorMessage = exception.getMessage() != null ? exception.getMessage() : constant.logFailed();
                                GitOutputConsole console = gitOutputConsoleFactory.create(LOG_COMMAND_NAME);
                                console.printError(errorMessage);
                                consolesPanelPresenter.addCommandOutput(appContext.getDevMachine().getId(), console);
                                notificationManager.notify(constant.logFailed(), FAIL, true, project);
                            }
                            partStack.hidePart(HistoryPresenter.this);
                            workspaceAgent.removePart(HistoryPresenter.this);
                            isViewClosed = true;
                        }
                    });
>>>>>>> eb55f0cd
    }

    /**
     * Clear the comparance result, when there is nothing to compare.
     *
     * @param revision
     */
    private void nothingToDisplay(@Nullable Revision revision) {
        displayCommitA(revision);
        displayCommitB(null);
        view.setCompareType(constant.historyNothingToDisplay());
        view.setDiffContext("");
    }

    /**
     * Display information about commit A.
     *
     * @param revision
     *         revision what need to display
     */
    private void displayCommitA(@Nullable Revision revision) {
        if (revision == null) {
            view.setCommitADate("");
            view.setCommitARevision("");
        } else {
            view.setCommitADate(dateTimeFormatter.getFormattedDate(revision.getCommitTime()));
            view.setCommitARevision(revision.getId());
        }
    }

    /**
     * Display information about commit B.
     *
     * @param revision
     *         revision what need to display
     */
    private void displayCommitB(@Nullable Revision revision) {
        boolean isEmpty = revision == null;
        if (isEmpty) {
            view.setCommitBDate("");
            view.setCommitBRevision("");
        } else {
            view.setCommitBDate(dateTimeFormatter.getFormattedDate(revision.getCommitTime()));
            view.setCommitBRevision(revision.getId());
        }
        view.setCommitBPanelVisible(!isEmpty);
    }

    /** {@inheritDoc} */
    @Override
    public void onRefreshClicked() {
        getCommitsLog();
    }

    /** {@inheritDoc} */
    @Override
    public void onProjectChangesClicked() {
        if (showChangesInProject) {
            return;
        }
        showChangesInProject = true;
        view.selectProjectChangesButton(true);
        view.selectResourceChangesButton(false);
        update();
    }

    /** {@inheritDoc} */
    @Override
    public void onResourceChangesClicked() {
        if (!showChangesInProject) {
            return;
        }
        showChangesInProject = false;
        view.selectProjectChangesButton(false);
        view.selectResourceChangesButton(true);
        update();
    }

    /** {@inheritDoc} */
    @Override
    public void onDiffWithIndexClicked() {
        if (DiffWith.DIFF_WITH_INDEX.equals(diffType)) {
            return;
        }
        diffType = DiffWith.DIFF_WITH_INDEX;
        view.selectDiffWithIndexButton(true);
        view.selectDiffWithPrevVersionButton(false);
        view.selectDiffWithWorkingTreeButton(false);
        update();
    }

    /** {@inheritDoc} */
    @Override
    public void onDiffWithWorkTreeClicked() {
        if (DiffWith.DIFF_WITH_WORK_TREE.equals(diffType)) {
            return;
        }
        diffType = DiffWith.DIFF_WITH_WORK_TREE;
        view.selectDiffWithIndexButton(false);
        view.selectDiffWithPrevVersionButton(false);
        view.selectDiffWithWorkingTreeButton(true);
        update();
    }

    /** {@inheritDoc} */
    @Override
    public void onDiffWithPrevCommitClicked() {
        if (DiffWith.DIFF_WITH_PREV_VERSION.equals(diffType)) {
            return;
        }
        diffType = DiffWith.DIFF_WITH_PREV_VERSION;
        view.selectDiffWithIndexButton(false);
        view.selectDiffWithPrevVersionButton(true);
        view.selectDiffWithWorkingTreeButton(false);
        update();
    }

    /** {@inheritDoc} */
    @Override
    public void onRevisionSelected(@NotNull Revision revision) {
        selectedRevision = revision;
        update();
    }

    /** Update content. */
    private void update() {
        getDiff();
        getCommitsLog();
    }

    /** Get the changes between revisions. On success - display diff in text format, otherwise - show the error message in output panel. */
    private void getDiff() {
        Path path = Path.EMPTY;

        if (!showChangesInProject) {
            final Resource resource = appContext.getResource();

            if (resource != null && project.getLocation().isPrefixOf(resource.getLocation())) {
                path = resource.getLocation().removeFirstSegments(project.getLocation().segmentCount());
            }
        }

        if (DiffWith.DIFF_WITH_INDEX.equals(diffType) || DiffWith.DIFF_WITH_WORK_TREE.equals(diffType)) {
            boolean isCached = DiffWith.DIFF_WITH_INDEX.equals(diffType);
            doDiffWithNotCommitted(path.isEmpty() ? Collections.<String>emptyList()
                                                  : singletonList(path.toString()), selectedRevision, isCached);
        } else {
            doDiffWithPrevVersion(path.isEmpty() ? Collections.<String>emptyList()
                                                 : singletonList(path.toString()), selectedRevision);
        }
    }

    /**
     * Perform diff between pointed revision and index or working tree.
     *
     * @param filePatterns
     *         patterns for which to show diff
     * @param revision
     *         revision to compare with
     * @param isCached
     *         if <code>true</code> compare with index, else - with working tree
     */
    private void doDiffWithNotCommitted(@NotNull List<String> filePatterns, @Nullable final Revision revision, final boolean isCached) {
        if (revision == null) {
            return;
        }

<<<<<<< HEAD
        service.diff(workspace.getId(), project.getLocation(), filePatterns, RAW, false, 0, revision.getId(), isCached)
               .then(new Operation<String>() {
                   @Override
                   public void apply(String diff) throws OperationException {
                       view.setDiffContext(diff);
                       String text = isCached ? constant.historyDiffIndexState() : constant.historyDiffTreeState();
                       displayCommitA(revision);
                       view.setCompareType(text);
                   }
               })
               .catchError(new Operation<PromiseError>() {
                   @Override
                   public void apply(PromiseError error) throws OperationException {
                       nothingToDisplay(revision);
                       String errorMessage = error.getMessage() != null ? error.getMessage() : constant.diffFailed();
                       GitOutputConsole console = gitOutputConsoleFactory.create(DIFF_COMMAND_NAME);
                       console.printError(errorMessage);
                       consolesPanelPresenter.addCommandOutput(appContext.getDevMachineId(), console);
                       notificationManager.notify(constant.diffFailed(), FAIL, true);
                   }
               });
=======
        final ProjectConfigDto project = appContext.getCurrentProject().getRootProject();
        service.diff(appContext.getDevMachine(), project, filePatterns, RAW, false, 0, revision.getId(), isCached,
                     new AsyncRequestCallback<String>(new StringUnmarshaller()) {
                         @Override
                         protected void onSuccess(String result) {
                             view.setDiffContext(result);
                             String text = isCached ? constant.historyDiffIndexState() : constant.historyDiffTreeState();
                             displayCommitA(revision);
                             view.setCompareType(text);
                         }

                         @Override
                         protected void onFailure(Throwable exception) {
                             nothingToDisplay(revision);
                             String errorMessage = exception.getMessage() != null ? exception.getMessage() : constant.diffFailed();
                             GitOutputConsole console = gitOutputConsoleFactory.create(DIFF_COMMAND_NAME);
                             console.printError(errorMessage);
                             consolesPanelPresenter.addCommandOutput(appContext.getDevMachine().getId(), console);
                             notificationManager.notify(constant.diffFailed(), FAIL, true, project);
                         }
                     });
>>>>>>> eb55f0cd
    }

    /**
     * Perform diff between selected commit and previous one.
     *
     * @param filePatterns
     *         patterns for which to show diff
     * @param revisionB
     *         selected commit
     */
    private void doDiffWithPrevVersion(@NotNull List<String> filePatterns, @Nullable final Revision revisionB) {
        if (revisionB == null) {
            return;
        }

        int index = revisions.indexOf(revisionB);
        if (index + 1 < revisions.size()) {
            final Revision revisionA = revisions.get(index + 1);
<<<<<<< HEAD
            service.diff(workspace.getId(), project.getLocation(), filePatterns, RAW, false, 0, revisionA.getId(), revisionB.getId())
                   .then(new Operation<String>() {
                       @Override
                       public void apply(String diff) throws OperationException {
                           view.setDiffContext(diff);
                           view.setCompareType("");
                           displayCommitA(revisionA);
                           displayCommitB(revisionB);
                       }
                   })
                   .catchError(new Operation<PromiseError>() {
                       @Override
                       public void apply(PromiseError error) throws OperationException {
                           nothingToDisplay(revisionB);
                           String errorMessage = error.getMessage() != null ? error.getMessage() : constant.diffFailed();
                           GitOutputConsole console = gitOutputConsoleFactory.create(DIFF_COMMAND_NAME);
                           console.printError(errorMessage);
                           consolesPanelPresenter.addCommandOutput(appContext.getDevMachineId(), console);
                           notificationManager.notify(constant.diffFailed(), FAIL, true);
                       }
                   });
=======
            final ProjectConfigDto project = appContext.getCurrentProject().getRootProject();
            service.diff(appContext.getDevMachine(), project, filePatterns, RAW, false, 0, revisionA.getId(),
                         revisionB.getId(),
                         new AsyncRequestCallback<String>(new StringUnmarshaller()) {
                             @Override
                             protected void onSuccess(String result) {
                                 view.setDiffContext(result);
                                 view.setCompareType("");
                                 displayCommitA(revisionA);
                                 displayCommitB(revisionB);
                             }

                             @Override
                             protected void onFailure(Throwable exception) {
                                 nothingToDisplay(revisionB);
                                 String errorMessage = exception.getMessage() != null ? exception.getMessage() : constant.diffFailed();
                                 GitOutputConsole console = gitOutputConsoleFactory.create(DIFF_COMMAND_NAME);
                                 console.printError(errorMessage);
                                 consolesPanelPresenter.addCommandOutput(appContext.getDevMachine().getId(), console);
                                 notificationManager.notify(constant.diffFailed(), FAIL, true, project);
                             }
                         });
>>>>>>> eb55f0cd
        } else {
            nothingToDisplay(revisionB);
        }
    }

    /** {@inheritDoc} */
    @Override
    public String getTitle() {
        return constant.historyTitle();
    }

    /** {@inheritDoc} */
    @Override
    public ImageResource getTitleImage() {
        return null;
    }

    /** {@inheritDoc} */
    @Override
    public SVGResource getTitleSVGImage() {
        return resources.history();
    }

    /** {@inheritDoc} */
    @Override
    public String getTitleToolTip() {
        return constant.historyTitle();
    }

    /** {@inheritDoc} */
    @Override
    public void go(AcceptsOneWidget container) {
        container.setWidget(view);
    }

    /** {@inheritDoc} */
    @Override
    public int getSize() {
        return 450;
    }

    protected enum DiffWith {
        DIFF_WITH_INDEX,
        DIFF_WITH_WORK_TREE,
        DIFF_WITH_PREV_VERSION
    }

    @Override
    public void setVisible(boolean visible) {
        view.setVisible(visible);
    }

    @Override
    public IsWidget getView() {
        return view;
    }
}<|MERGE_RESOLUTION|>--- conflicted
+++ resolved
@@ -75,10 +75,7 @@
     private final DateTimeFormatter       dateTimeFormatter;
     private final GitOutputConsoleFactory gitOutputConsoleFactory;
     private final ConsolesPanelPresenter  consolesPanelPresenter;
-<<<<<<< HEAD
     private final Workspace               workspace;
-=======
->>>>>>> eb55f0cd
     /** If <code>true</code> then show all changes in project, if <code>false</code> then show changes of the selected resource. */
     private       boolean                 showChangesInProject;
     private       DiffWith                diffType;
@@ -116,20 +113,6 @@
         this.constant = constant;
         this.appContext = appContext;
         this.notificationManager = notificationManager;
-<<<<<<< HEAD
-=======
-        this.dtoUnmarshallerFactory = dtoUnmarshallerFactory;
-        this.selectionAgent = selectionAgent;
-
-        eventBus.addHandler(CloseCurrentProjectEvent.TYPE, new CloseCurrentProjectHandler() {
-            @Override
-            public void onCloseCurrentProject(CloseCurrentProjectEvent event) {
-                isViewClosed = true;
-                workspaceAgent.hidePart(HistoryPresenter.this);
-                view.clear();
-            }
-        });
->>>>>>> eb55f0cd
     }
 
     public void showDialog(Project project) {
@@ -160,9 +143,8 @@
     }
 
     /** Get the log of the commits. If successfully received, then display in revision grid, otherwise - show error in output panel. */
-<<<<<<< HEAD
     private void getCommitsLog() {
-        service.log(workspace.getId(), project.getLocation(), null, false).then(new Operation<LogResponse>() {
+        service.log(appContext.getDevMachine(), project.getLocation(), null, false).then(new Operation<LogResponse>() {
             @Override
             public void apply(LogResponse log) throws OperationException {
                 revisions = log.getCommits();
@@ -186,36 +168,6 @@
                 isViewClosed = true;
             }
         });
-=======
-    private void getCommitsLog(final ProjectConfigDto project) {
-        service.log(appContext.getDevMachine(), project, null, false,
-                    new AsyncRequestCallback<LogResponse>(dtoUnmarshallerFactory.newUnmarshaller(LogResponse.class)) {
-                        @Override
-                        protected void onSuccess(LogResponse result) {
-                            revisions = result.getCommits();
-                            view.setRevisions(revisions);
-                        }
-
-                        @Override
-                        protected void onFailure(Throwable exception) {
-                            if (getErrorCode(exception) == ErrorCodes.INIT_COMMIT_WAS_NOT_PERFORMED) {
-                                dialogFactory.createMessageDialog(constant.historyTitle(),
-                                                                  constant.initCommitWasNotPerformed(),
-                                                                  null).show();
-                            } else {
-                                nothingToDisplay(null);
-                                String errorMessage = exception.getMessage() != null ? exception.getMessage() : constant.logFailed();
-                                GitOutputConsole console = gitOutputConsoleFactory.create(LOG_COMMAND_NAME);
-                                console.printError(errorMessage);
-                                consolesPanelPresenter.addCommandOutput(appContext.getDevMachine().getId(), console);
-                                notificationManager.notify(constant.logFailed(), FAIL, true, project);
-                            }
-                            partStack.hidePart(HistoryPresenter.this);
-                            workspaceAgent.removePart(HistoryPresenter.this);
-                            isViewClosed = true;
-                        }
-                    });
->>>>>>> eb55f0cd
     }
 
     /**
@@ -383,8 +335,7 @@
             return;
         }
 
-<<<<<<< HEAD
-        service.diff(workspace.getId(), project.getLocation(), filePatterns, RAW, false, 0, revision.getId(), isCached)
+        service.diff(appContext.getDevMachine(), project.getLocation(), filePatterns, RAW, false, 0, revision.getId(), isCached)
                .then(new Operation<String>() {
                    @Override
                    public void apply(String diff) throws OperationException {
@@ -405,29 +356,6 @@
                        notificationManager.notify(constant.diffFailed(), FAIL, true);
                    }
                });
-=======
-        final ProjectConfigDto project = appContext.getCurrentProject().getRootProject();
-        service.diff(appContext.getDevMachine(), project, filePatterns, RAW, false, 0, revision.getId(), isCached,
-                     new AsyncRequestCallback<String>(new StringUnmarshaller()) {
-                         @Override
-                         protected void onSuccess(String result) {
-                             view.setDiffContext(result);
-                             String text = isCached ? constant.historyDiffIndexState() : constant.historyDiffTreeState();
-                             displayCommitA(revision);
-                             view.setCompareType(text);
-                         }
-
-                         @Override
-                         protected void onFailure(Throwable exception) {
-                             nothingToDisplay(revision);
-                             String errorMessage = exception.getMessage() != null ? exception.getMessage() : constant.diffFailed();
-                             GitOutputConsole console = gitOutputConsoleFactory.create(DIFF_COMMAND_NAME);
-                             console.printError(errorMessage);
-                             consolesPanelPresenter.addCommandOutput(appContext.getDevMachine().getId(), console);
-                             notificationManager.notify(constant.diffFailed(), FAIL, true, project);
-                         }
-                     });
->>>>>>> eb55f0cd
     }
 
     /**
@@ -446,8 +374,7 @@
         int index = revisions.indexOf(revisionB);
         if (index + 1 < revisions.size()) {
             final Revision revisionA = revisions.get(index + 1);
-<<<<<<< HEAD
-            service.diff(workspace.getId(), project.getLocation(), filePatterns, RAW, false, 0, revisionA.getId(), revisionB.getId())
+            service.diff(appContext.getDevMachine(), project.getLocation(), filePatterns, RAW, false, 0, revisionA.getId(), revisionB.getId())
                    .then(new Operation<String>() {
                        @Override
                        public void apply(String diff) throws OperationException {
@@ -468,30 +395,6 @@
                            notificationManager.notify(constant.diffFailed(), FAIL, true);
                        }
                    });
-=======
-            final ProjectConfigDto project = appContext.getCurrentProject().getRootProject();
-            service.diff(appContext.getDevMachine(), project, filePatterns, RAW, false, 0, revisionA.getId(),
-                         revisionB.getId(),
-                         new AsyncRequestCallback<String>(new StringUnmarshaller()) {
-                             @Override
-                             protected void onSuccess(String result) {
-                                 view.setDiffContext(result);
-                                 view.setCompareType("");
-                                 displayCommitA(revisionA);
-                                 displayCommitB(revisionB);
-                             }
-
-                             @Override
-                             protected void onFailure(Throwable exception) {
-                                 nothingToDisplay(revisionB);
-                                 String errorMessage = exception.getMessage() != null ? exception.getMessage() : constant.diffFailed();
-                                 GitOutputConsole console = gitOutputConsoleFactory.create(DIFF_COMMAND_NAME);
-                                 console.printError(errorMessage);
-                                 consolesPanelPresenter.addCommandOutput(appContext.getDevMachine().getId(), console);
-                                 notificationManager.notify(constant.diffFailed(), FAIL, true, project);
-                             }
-                         });
->>>>>>> eb55f0cd
         } else {
             nothingToDisplay(revisionB);
         }
