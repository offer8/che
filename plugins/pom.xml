<?xml version="1.0" encoding="UTF-8"?>
<!--

    Copyright (c) 2012-2016 Codenvy, S.A.
    All rights reserved. This program and the accompanying materials
    are made available under the terms of the Eclipse Public License v1.0
    which accompanies this distribution, and is available at
    http://www.eclipse.org/legal/epl-v10.html

    Contributors:
      Codenvy, S.A. - initial API and implementation

-->
<project xmlns="http://maven.apache.org/POM/4.0.0" xmlns:xsi="http://www.w3.org/2001/XMLSchema-instance" xsi:schemaLocation="http://maven.apache.org/POM/4.0.0 http://maven.apache.org/maven-v4_0_0.xsd">
    <modelVersion>4.0.0</modelVersion>
    <parent>
        <artifactId>che-parent</artifactId>
        <groupId>org.eclipse.che</groupId>
        <version>4.3.0-RC1-SNAPSHOT</version>
        <relativePath>../pom.xml</relativePath>
    </parent>
    <groupId>org.eclipse.che.plugin</groupId>
    <artifactId>che-plugin-parent</artifactId>
    <version>4.3.0-RC1-SNAPSHOT</version>
    <packaging>pom</packaging>
    <name>Che Plugin :: Parent</name>
    <modules>
        <module>plugin-product-info</module>
        <module>plugin-help</module>
        <module>plugin-docker</module>
        <module>plugin-web</module>
        <module>plugin-machine</module>
        <module>plugin-debugger</module>
        <module>plugin-java</module>
<<<<<<< HEAD
        <module>plugin-java-debugger</module>
=======
        <module>plugin-maven</module>
>>>>>>> e7699d37
        <module>plugin-gdb</module>
        <module>plugin-sdk</module>
        <module>plugin-orion</module>
        <module>plugin-git</module>
        <module>plugin-github</module>
        <module>plugin-dashboard</module>
        <module>plugin-gwt</module>
        <module>plugin-python</module>
        <module>plugin-svn</module>
        <module>plugin-cpp</module>
        <module>plugin-nodejs</module>
        <module>plugin-ssh-machine</module>
    </modules>
</project><|MERGE_RESOLUTION|>--- conflicted
+++ resolved
@@ -31,12 +31,9 @@
         <module>plugin-web</module>
         <module>plugin-machine</module>
         <module>plugin-debugger</module>
+        <module>plugin-maven</module>
         <module>plugin-java</module>
-<<<<<<< HEAD
         <module>plugin-java-debugger</module>
-=======
-        <module>plugin-maven</module>
->>>>>>> e7699d37
         <module>plugin-gdb</module>
         <module>plugin-sdk</module>
         <module>plugin-orion</module>
