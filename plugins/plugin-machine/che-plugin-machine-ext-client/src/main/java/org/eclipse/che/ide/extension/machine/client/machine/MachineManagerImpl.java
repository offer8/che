--- conflicted
+++ resolved
@@ -287,18 +287,11 @@
             @Override
             public void apply(MachineDto machineDto) throws OperationException {
                 DevMachine devMachine = new DevMachine(machineDto);
-<<<<<<< HEAD
 
                 if (appContext instanceof AppContextImpl) {
                     ((AppContextImpl)appContext).setDevMachine(devMachine);
                     ((AppContextImpl)appContext).setProjectsRoot(Path.valueOf(machineDto.getRuntime().projectsRoot()));
                 }
-
-                wsAgentStateController.initialize(devMachine);
-=======
-                appContext.setDevMachine(devMachine);
-                appContext.setProjectsRoot(machineDto.getRuntime().projectsRoot());
->>>>>>> 742c790a
             }
         });
     }
@@ -336,7 +329,7 @@
             }
         }
         if (outputChannel != null && statusChannel != null) {
-            wsAgentLogChannel = "workspace:" + appContext.getDevMachine().getId() + ":ext-server:output";
+            wsAgentLogChannel = "workspace:" + appContext.getWorkspaceId() + ":ext-server:output";
             subscribeToChannel(wsAgentLogChannel, outputHandler);
             subscribeToChannel(outputChannel, outputHandler);
             subscribeToChannel(statusChannel, statusHandler);
