/*******************************************************************************
 * Copyright (c) 2012-2016 Codenvy, S.A.
 * All rights reserved. This program and the accompanying materials
 * are made available under the terms of the Eclipse Public License v1.0
 * which accompanies this distribution, and is available at
 * http://www.eclipse.org/legal/epl-v10.html
 *
 * Contributors:
 *   Codenvy, S.A. - initial API and implementation
 *******************************************************************************/
package org.eclipse.che.ide.extension.machine.client.actions;

import com.google.gwt.user.client.ui.FlowPanel;
import com.google.gwt.user.client.ui.Widget;
import com.google.inject.Inject;
import com.google.inject.Singleton;
import com.google.web.bindery.event.shared.EventBus;

import org.eclipse.che.api.machine.gwt.client.MachineServiceClient;
import org.eclipse.che.api.machine.gwt.client.events.WsAgentStateEvent;
import org.eclipse.che.api.machine.gwt.client.events.WsAgentStateHandler;
import org.eclipse.che.api.machine.shared.dto.CommandDto;
import org.eclipse.che.api.machine.shared.dto.MachineConfigDto;
import org.eclipse.che.api.machine.shared.dto.MachineDto;
import org.eclipse.che.api.promises.client.Function;
import org.eclipse.che.api.promises.client.FunctionException;
import org.eclipse.che.api.promises.client.Operation;
import org.eclipse.che.api.promises.client.OperationException;
import org.eclipse.che.api.workspace.gwt.client.WorkspaceServiceClient;
import org.eclipse.che.commons.annotation.Nullable;
import org.eclipse.che.ide.api.action.AbstractPerspectiveAction;
import org.eclipse.che.ide.api.action.ActionEvent;
import org.eclipse.che.ide.api.action.ActionManager;
import org.eclipse.che.ide.api.action.CustomComponentAction;
import org.eclipse.che.ide.api.action.DefaultActionGroup;
import org.eclipse.che.ide.api.action.Presentation;
import org.eclipse.che.ide.api.app.AppContext;
import org.eclipse.che.ide.extension.machine.client.MachineLocalizationConstant;
import org.eclipse.che.ide.extension.machine.client.MachineResources;
import org.eclipse.che.ide.extension.machine.client.command.CommandConfiguration;
import org.eclipse.che.ide.extension.machine.client.command.CommandType;
import org.eclipse.che.ide.extension.machine.client.command.CommandTypeRegistry;
import org.eclipse.che.ide.extension.machine.client.command.edit.EditCommandsPresenter;
import org.eclipse.che.ide.extension.machine.client.machine.events.MachineStateEvent;
import org.eclipse.che.ide.extension.machine.client.machine.events.MachineStateHandler;
import org.eclipse.che.ide.ui.dropdown.DropDownListFactory;
import org.eclipse.che.ide.ui.dropdown.DropDownWidget;
import org.eclipse.che.ide.util.loging.Log;
import org.vectomatic.dom.svg.ui.SVGImage;

import javax.validation.constraints.NotNull;
import java.util.ArrayList;
import java.util.Collections;
import java.util.Comparator;
import java.util.HashMap;
import java.util.LinkedList;
import java.util.List;
import java.util.Map;

import static org.eclipse.che.ide.extension.machine.client.MachineExtension.GROUP_COMMANDS_LIST;
import static org.eclipse.che.ide.extension.machine.client.MachineExtension.GROUP_MACHINES_LIST;
import static org.eclipse.che.ide.workspace.perspectives.project.ProjectPerspective.PROJECT_PERSPECTIVE_ID;

/**
 * Action that allows user to select command from list of all commands.
 *
 * @author Artem Zatsarynnyi
 * @author Oleksii Orel
 */
@Singleton
public class SelectCommandComboBoxReady extends AbstractPerspectiveAction implements CustomComponentAction,
                                                                                     EditCommandsPresenter.ConfigurationChangedListener,
                                                                                     WsAgentStateHandler,
                                                                                     MachineStateHandler {

    public static final String              GROUP_COMMANDS                 = "CommandsGroup";
    public static final String              GROUP_MACHINES                 = "MachinesGroup";

    private final MachineLocalizationConstant locale;
    private final MachineResources            resources;
    private final Map<String, MachineDto>     registeredMachineMap;
    private final ActionManager               actionManager;
    private final WorkspaceServiceClient      workspaceServiceClient;
    private final MachineServiceClient        machineServiceClient;
    private final CommandTypeRegistry         commandTypeRegistry;
    private final DropDownWidget              commandsListWidget;
    private final DropDownWidget              machinesListWidget;
    private final List<CommandConfiguration>  commands;
    private final String                      workspaceId;
    private final DefaultActionGroup          commandActions;
    private final DefaultActionGroup          machinesActions;

    @Inject
    public SelectCommandComboBoxReady(MachineLocalizationConstant locale,
                                      MachineResources resources,
                                      ActionManager actionManager,
                                      EventBus eventBus,
                                      DropDownListFactory dropDownListFactory,
                                      WorkspaceServiceClient workspaceServiceClient,
                                      MachineServiceClient machineServiceClient,
                                      CommandTypeRegistry commandTypeRegistry,
                                      EditCommandsPresenter editCommandsPresenter,
                                      AppContext appContext) {
        super(Collections.singletonList(PROJECT_PERSPECTIVE_ID),
              locale.selectCommandControlTitle(),
              locale.selectCommandControlDescription(),
              null, null);
        this.locale = locale;
        this.resources = resources;
        this.actionManager = actionManager;
        this.workspaceServiceClient = workspaceServiceClient;
        this.machineServiceClient = machineServiceClient;
        this.commandTypeRegistry = commandTypeRegistry;
        this.workspaceId = appContext.getWorkspaceId();

        this.registeredMachineMap = new HashMap<>();
        this.commands = new LinkedList<>();

        this.machinesListWidget = dropDownListFactory.createList(GROUP_MACHINES);
        this.commandsListWidget = dropDownListFactory.createList(GROUP_COMMANDS);

        editCommandsPresenter.addConfigurationsChangedListener(this);

        commandActions = new DefaultActionGroup(GROUP_COMMANDS, false, actionManager);
        actionManager.registerAction(GROUP_COMMANDS, commandActions);

        machinesActions = new DefaultActionGroup(GROUP_MACHINES, false, actionManager);
        actionManager.registerAction(GROUP_MACHINES, machinesActions);

        eventBus.addHandler(WsAgentStateEvent.TYPE, this);
        eventBus.addHandler(MachineStateEvent.TYPE, this);
    }

    @Override
    public void updateInPerspective(@NotNull ActionEvent event) {
    }

    @Override
    public void actionPerformed(ActionEvent e) {
    }

    @Override
    public Widget createCustomComponent(Presentation presentation) {
        // Create widgets for custom component 'select command'.
        FlowPanel customComponentHeader = new FlowPanel();
        FlowPanel devMachineIconPanel = new FlowPanel();
        FlowPanel commandIconPanel = new FlowPanel();

        customComponentHeader.setStyleName(resources.getCss().selectCommandBox());
        devMachineIconPanel.setStyleName(resources.getCss().selectCommandBoxIconPanel());
        devMachineIconPanel.add(new SVGImage(resources.devMachine()));
        customComponentHeader.add(devMachineIconPanel);
        customComponentHeader.add((Widget)machinesListWidget);
        commandIconPanel.setStyleName(resources.getCss().selectCommandBoxIconPanel());
        commandIconPanel.add(new SVGImage(resources.cmdIcon()));
        customComponentHeader.add(commandIconPanel);
        customComponentHeader.add((Widget)commandsListWidget);

        return customComponentHeader;
    }

    /** Returns selected command. */
    @Nullable
    public CommandConfiguration getSelectedCommand() {
        if (commands.isEmpty()) {
            return null;
        }

        final String selectedCommandName = commandsListWidget.getSelectedName();

        for (CommandConfiguration configuration : commands) {
            if (configuration.getName().equals(selectedCommandName)) {
                return configuration;
            }
        }
        return null;
    }

    /** Returns command by it's name. */
    @Nullable
    public CommandConfiguration getCommandByName(String name) {
        if (commands.isEmpty()) {
            return null;
        }

        for (CommandConfiguration configuration : commands) {
            if (configuration.getName().equals(name)) {
                return configuration;
            }
        }
        return null;
    }

    public void setSelectedCommand(CommandConfiguration command) {
<<<<<<< HEAD
        dropDownHeaderWidget.selectElement(command.getName());
=======
        commandsListWidget.selectElement(command.getName(), command.getName());
>>>>>>> f5c5ed64
    }

    /**
     * Load all saved commands.
     *
     * @param commandToSelect
     *         command that should be selected after loading all commands
     */
    private void loadCommands(@Nullable final CommandConfiguration commandToSelect) {
        workspaceServiceClient.getCommands(workspaceId).then(new Function<List<CommandDto>, List<CommandConfiguration>>() {
            @Override
            public List<CommandConfiguration> apply(List<CommandDto> arg) throws FunctionException {
                final List<CommandConfiguration> configurationList = new ArrayList<>();

                for (CommandDto command : arg) {
                    final CommandType type = commandTypeRegistry.getCommandTypeById(command.getType());
                    // skip command if it's type isn't registered
                    if (type != null) {
                        try {
                            configurationList.add(type.getConfigurationFactory().createFromDto(command));
                        } catch (IllegalArgumentException e) {
                            Log.warn(EditCommandsPresenter.class, e.getMessage());
                        }
                    }
                }

                return configurationList;
            }
        }).then(new Operation<List<CommandConfiguration>>() {
            @Override
            public void apply(List<CommandConfiguration> commandConfigurations) throws OperationException {
                setCommandConfigurations(commandConfigurations, commandToSelect);
            }
        });
    }

    /**
     * Sets command configurations to the list.
     *
     * @param commandConfigurations
     *         collection of command configurations to set
     * @param commandToSelect
     *         command that should be selected or {@code null} if none
     */
    private void setCommandConfigurations(@NotNull List<CommandConfiguration> commandConfigurations,
                                          @Nullable CommandConfiguration commandToSelect) {
        commands.clear();
        commandActions.removeAll();

        final DefaultActionGroup commandsList = (DefaultActionGroup)actionManager.getAction(GROUP_COMMANDS_LIST);
        if (commandsList != null) {
            commandActions.addAll(commandsList);
        }

        Collections.sort(commandConfigurations, new Comparator<CommandConfiguration>() {
            @Override
            public int compare(CommandConfiguration o1, CommandConfiguration o2) {
                return o1.getType().getId().compareTo(o2.getType().getId());
            }
        });
        CommandConfiguration prevCommand = null;
        for (CommandConfiguration configuration : commandConfigurations) {
            if (prevCommand == null || !configuration.getType().getId().equals(prevCommand.getType().getId())) {
                commandActions.addSeparator(configuration.getType().getDisplayName());
            }
            commandActions.add(commandsListWidget.createAction(configuration.getName(), configuration.getName()));
            prevCommand = configuration;
        }

        commands.addAll(commandConfigurations);

        if (commandToSelect != null) {
            setSelectedCommand(commandToSelect);
        } else {
            selectLastUsedCommand();
        }
    }

    /** Selects last used command. */
    private void selectLastUsedCommand() {
        if (commands.isEmpty()) {
            setEmptyCommand();
        } else {
            // TODO: consider to saving last used command ID somewhere
            // for now, we always select first command
            final CommandConfiguration command = commands.get(0);
            commandsListWidget.selectElement(command.getName(), command.getName());
        }
    }

    @Nullable
    public MachineDto getSelectedMachine() {
        if (machinesListWidget.getSelectedId() == null) {
            return null;
        }

        return registeredMachineMap.get(machinesListWidget.getSelectedId());
    }

    /** Clears the selected element in the 'Select Command' menu. */
    private void setEmptyCommand() {
        commandsListWidget.selectElement(null, null);
    }

    @Override
    public void onConfigurationAdded(CommandConfiguration command) {
        loadCommands(null);
    }

    @Override
    public void onConfigurationRemoved(CommandConfiguration command) {
        loadCommands(null);
    }

    @Override
    public void onConfigurationsUpdated(CommandConfiguration command) {
        loadCommands(command);
    }

    @Override
    public void onWsAgentStarted(WsAgentStateEvent event) {
        loadCommands(null);
        loadMachines();
    }

    private void loadMachines() {
        machineServiceClient.getMachines(workspaceId).then(new Operation<List<MachineDto>>() {
            @Override
            public void apply(List<MachineDto> machines) throws OperationException {
                addMachineActions(machines);
            }
        });
    }


    @Override
    public void onWsAgentStopped(WsAgentStateEvent event) {
    }

    @Override
    public void onMachineRunning(MachineStateEvent event) {
        MachineDto machine = event.getMachine();

        addMachineAction(machine);
    }

    @Override
    public void onMachineDestroyed(MachineStateEvent event) {
        MachineDto machine = event.getMachine();

        this.removeMachineAction(machine);
    }

    private void addMachineActions(List<MachineDto> machines) {
        for (MachineDto machine : machines) {
            registeredMachineMap.put(machine.getId(), machine);
        }
        this.updateMachineActions();
    }

    private void addMachineAction(MachineDto machine) {
        registeredMachineMap.put(machine.getId(), machine);
        this.updateMachineActions();

        machinesListWidget.selectElement(machine.getId(), machine.getConfig().getName());
    }

    private boolean removeMachineAction(MachineDto machine) {
        final String machineId = machine.getId();

        MachineDto deletedAction = registeredMachineMap.get(machineId);
        if (deletedAction == null) {
            return false;
        }

        registeredMachineMap.remove(machineId);

        if (machine.getConfig().getName().equals(machinesListWidget.getSelectedName())) {
            machinesListWidget.selectElement(null, null);
        }
        this.updateMachineActions();

        return true;
    }

    private void updateMachineActions() {
        machinesActions.removeAll();
        final DefaultActionGroup actionList = (DefaultActionGroup)actionManager.getAction(GROUP_MACHINES_LIST);
        if (actionList != null) {
            machinesActions.addAll(actionList);
        }
        if (registeredMachineMap.isEmpty()) {
            return;
        }

        final List<Map.Entry<String, MachineDto>> machineEntryList = new LinkedList(registeredMachineMap.entrySet());
        // defined MachineDto Comparator here
        Collections.sort(machineEntryList, new MachineDtoListEntryComparator());

        String machineCategory = null;
        for (Map.Entry<String, MachineDto> machineEntry : machineEntryList) {
            final MachineDto machine = machineEntry.getValue();
            final MachineConfigDto machineConfig = machine.getConfig();

            if (!this.getMachineCategory(machineConfig).equals(machineCategory)) {
                machineCategory = this.getMachineCategory(machineConfig);
                machinesActions.addSeparator(machineCategory);
            }
            machinesActions.add(machinesListWidget.createAction(machine.getId(), machineConfig.getName()));
        }

        machinesListWidget.updatePopup();

        if (machinesListWidget.getSelectedName() == null && machinesActions.getChildrenCount() > 0) {
            MachineDto firstMachine = machineEntryList.get(0).getValue();
            if (firstMachine == null) {
                return;
            }
            machinesListWidget.selectElement(firstMachine.getId(), firstMachine.getConfig().getName());
        }
    }

    private String getMachineCategory(MachineConfigDto machineConfig) {
        if (machineConfig.isDev()) {
            return this.locale.selectMachineDevCategory();
        }
        return  machineConfig.getType();
    }

    private class MachineDtoListEntryComparator implements Comparator<Map.Entry<String, MachineDto>> {
        @Override
        public int compare(Map.Entry<String, MachineDto> o1, Map.Entry<String, MachineDto> o2) {
            final MachineDto firstMachine = o1.getValue();
            final MachineDto secondMachine = o2.getValue();

            if (firstMachine == null) {
                return -1;
            }
            if (secondMachine == null) {
                return 1;
            }

            final MachineConfigDto firstMachineConfig = firstMachine.getConfig();
            final MachineConfigDto secondMachineConfig = secondMachine.getConfig();

            if (firstMachineConfig.isDev()) {
                return -1;
            }
            if (secondMachineConfig.isDev()) {
                return 1;
            }

            if (firstMachineConfig.getType().equalsIgnoreCase(secondMachineConfig.getType())) {
                return (firstMachineConfig.getName()).compareToIgnoreCase(secondMachineConfig.getName());
            }

            return (getMachineCategory(firstMachineConfig)).compareToIgnoreCase(getMachineCategory(secondMachineConfig));
        }
    }
}<|MERGE_RESOLUTION|>--- conflicted
+++ resolved
@@ -192,11 +192,7 @@
     }
 
     public void setSelectedCommand(CommandConfiguration command) {
-<<<<<<< HEAD
-        dropDownHeaderWidget.selectElement(command.getName());
-=======
         commandsListWidget.selectElement(command.getName(), command.getName());
->>>>>>> f5c5ed64
     }
 
     /**
