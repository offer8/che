--- conflicted
+++ resolved
@@ -13,18 +13,13 @@
 import com.google.gwt.user.client.rpc.AsyncCallback;
 import com.google.web.bindery.event.shared.EventBus;
 
-<<<<<<< HEAD
 import org.eclipse.che.api.debug.shared.dto.SimpleValueDto;
 import org.eclipse.che.api.debug.shared.model.SimpleValue;
-import org.eclipse.che.ide.api.app.AppContext;
 import org.eclipse.che.ide.api.machine.events.WsAgentStateEvent;
 import org.eclipse.che.ide.api.machine.events.WsAgentStateHandler;
-=======
->>>>>>> e900dab3
 import org.eclipse.che.api.debug.shared.dto.BreakpointDto;
 import org.eclipse.che.api.debug.shared.dto.DebugSessionDto;
 import org.eclipse.che.api.debug.shared.dto.LocationDto;
-import org.eclipse.che.api.debug.shared.dto.SimpleValueDto;
 import org.eclipse.che.api.debug.shared.dto.StackFrameDumpDto;
 import org.eclipse.che.api.debug.shared.dto.VariableDto;
 import org.eclipse.che.api.debug.shared.dto.VariablePathDto;
@@ -38,7 +33,6 @@
 import org.eclipse.che.api.debug.shared.dto.event.SuspendEventDto;
 import org.eclipse.che.api.debug.shared.model.DebuggerInfo;
 import org.eclipse.che.api.debug.shared.model.Location;
-import org.eclipse.che.api.debug.shared.model.SimpleValue;
 import org.eclipse.che.api.debug.shared.model.StackFrameDump;
 import org.eclipse.che.api.debug.shared.model.Variable;
 import org.eclipse.che.api.debug.shared.model.VariablePath;
@@ -58,12 +52,6 @@
 import org.eclipse.che.ide.api.debug.Breakpoint;
 import org.eclipse.che.ide.api.debug.BreakpointManager;
 import org.eclipse.che.ide.api.debug.DebuggerServiceClient;
-<<<<<<< HEAD
-=======
-import org.eclipse.che.ide.api.filetypes.FileTypeRegistry;
-import org.eclipse.che.ide.api.machine.events.WsAgentStateEvent;
-import org.eclipse.che.ide.api.machine.events.WsAgentStateHandler;
->>>>>>> e900dab3
 import org.eclipse.che.ide.api.project.tree.VirtualFile;
 import org.eclipse.che.ide.debug.Debugger;
 import org.eclipse.che.ide.debug.DebuggerDescriptor;
@@ -97,7 +85,6 @@
     public static final String LOCAL_STORAGE_DEBUGGER_STATE_KEY   = "che-debugger-state";
 
     protected final DtoFactory         dtoFactory;
-    protected final AppContext         appContext;
 
     private final List<DebuggerObserver> observers;
     private final DebuggerServiceClient  service;
@@ -122,14 +109,8 @@
                             EventBus eventBus,
                             ActiveFileHandler activeFileHandler,
                             DebuggerManager debuggerManager,
-<<<<<<< HEAD
-                            String type,
-                            AppContext appContext) {
-=======
-                            FileTypeRegistry fileTypeRegistry,
                             BreakpointManager breakpointManager,
                             String type) {
->>>>>>> e900dab3
         this.service = service;
         this.dtoFactory = dtoFactory;
         this.localStorageProvider = localStorageProvider;
@@ -139,7 +120,6 @@
         this.breakpointManager = breakpointManager;
         this.observers = new ArrayList<>();
         this.debuggerType = type;
-        this.appContext = appContext;
         this.eventChannel = debuggerType + ":events:";
 
         restoreDebuggerState();
@@ -738,7 +718,7 @@
      * Transforms file path to FQN>
      */
     @Nullable
-    abstract protected String pathToFqn(VirtualFile file);//strange name for generic debugger
+    abstract protected String pathToFqn(VirtualFile file);
 
     abstract protected DebuggerDescriptor toDescriptor(Map<String, String> connectionProperties);
 }