--- conflicted
+++ resolved
@@ -43,17 +43,6 @@
             <artifactId>che-core-ide-app</artifactId>
         </dependency>
         <dependency>
-<<<<<<< HEAD
-            <groupId>org.eclipse.che.core</groupId>
-            <artifactId>che-core-ide-jseditor</artifactId>
-        </dependency>
-        <dependency>
-            <groupId>org.eclipse.che.core</groupId>
-            <artifactId>che-core-ide-ui</artifactId>
-        </dependency>
-        <dependency>
-=======
->>>>>>> 34c0b765
             <groupId>org.eclipse.che.plugin</groupId>
             <artifactId>che-plugin-cpp-lang-shared</artifactId>
         </dependency>
