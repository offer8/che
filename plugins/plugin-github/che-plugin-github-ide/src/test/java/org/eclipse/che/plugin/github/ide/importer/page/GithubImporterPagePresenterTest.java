--- conflicted
+++ resolved
@@ -402,13 +402,8 @@
 
         presenter.keepDirectorySelected(true);
 
-<<<<<<< HEAD
-        assertEquals("directory", parameters.get("keepDirectory"));
+        assertEquals("directory", parameters.get("keepDir"));
         verify(dataObject).setType("blank");
-=======
-        assertEquals("directory", parameters.get("keepDir"));
-        verify(dataObject).withType("blank");
->>>>>>> f5c5ed64
         verify(view).highlightDirectoryNameField(eq(false));
         verify(view).focusDirectoryNameFiend();
     }
