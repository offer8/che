--- conflicted
+++ resolved
@@ -13,12 +13,7 @@
 import com.google.inject.Inject;
 import com.google.web.bindery.event.shared.EventBus;
 
-import org.eclipse.che.ide.api.app.AppContext;
-<<<<<<< HEAD
-=======
-import org.eclipse.che.ide.api.app.CurrentProject;
 import org.eclipse.che.ide.api.debug.BreakpointManager;
->>>>>>> e900dab3
 import org.eclipse.che.ide.api.debug.DebuggerServiceClient;
 import org.eclipse.che.ide.api.project.tree.VirtualFile;
 import org.eclipse.che.ide.debug.DebuggerDescriptor;
@@ -47,14 +42,9 @@
                        LocalStorageProvider localStorageProvider,
                        MessageBusProvider messageBusProvider,
                        EventBus eventBus,
-                       GdbDebuggerFileHandler activeFileHandler,//todo maybe this inject should be in the gin module and here interface?
+                       GdbDebuggerFileHandler activeFileHandler,
                        DebuggerManager debuggerManager,
-<<<<<<< HEAD
-=======
-                       FileTypeRegistry fileTypeRegistry,
-                       BreakpointManager breakpointManager,
->>>>>>> e900dab3
-                       AppContext appContext) {
+                       BreakpointManager breakpointManager) {
 
         super(service,
               dtoFactory,
@@ -63,27 +53,8 @@
               eventBus,
               activeFileHandler,
               debuggerManager,
-<<<<<<< HEAD
-              ID,
-              appContext);
-=======
-              fileTypeRegistry,
               breakpointManager,
               ID);
-        this.appContext = appContext;
-    }
-
-    @Override
-    protected List<String> fqnToPath(@NotNull Location location) {
-        CurrentProject currentProject = appContext.getCurrentProject();
-        if (currentProject == null) {
-            return Collections.singletonList(location.getTarget());
-        }
-
-        String projectPath = currentProject.getProjectConfig().getPath();
-        String path = projectPath + "/" + location.getTarget();
-        return Collections.singletonList(path);
->>>>>>> e900dab3
     }
 
     @Override
