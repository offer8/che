--- conflicted
+++ resolved
@@ -21,13 +21,7 @@
     <inherits name="com.google.gwt.inject.Inject"/>
     <inherits name="org.eclipse.che.ide.Core"/>
     <inherits name="com.google.gwt.webworker.WebWorker"/>
-<<<<<<< HEAD
-    <inherits name="org.eclipse.che.api.Project"/>
-    <inherits name="org.eclipse.che.ide.jseditor.JsEditor"/>
-    <inherits name="org.eclipse.che.ide.extension.machine.Machine"/>
-=======
     <inherits name="org.eclipse.che.api.project.Project"/>
->>>>>>> 34c0b765
 
     <source path="client"/>
     <source path="shared"/>
