/*******************************************************************************
 * Copyright (c) 2012-2016 Codenvy, S.A.
 * All rights reserved. This program and the accompanying materials
 * are made available under the terms of the Eclipse Public License v1.0
 * which accompanies this distribution, and is available at
 * http://www.eclipse.org/legal/epl-v10.html
 *
 * Contributors:
 *   Codenvy, S.A. - initial API and implementation
 *******************************************************************************/
package org.eclipse.che.ide.ext.java.client.project.classpath.valueproviders.pages.sources;

import com.google.common.base.Preconditions;
import com.google.gwt.user.client.ui.AcceptsOneWidget;
import com.google.inject.Inject;
import com.google.inject.Singleton;

import org.eclipse.che.api.promises.client.Operation;
import org.eclipse.che.api.promises.client.OperationException;
import org.eclipse.che.api.workspace.shared.dto.ProjectConfigDto;
import org.eclipse.che.ide.api.app.AppContext;
<<<<<<< HEAD
import org.eclipse.che.ide.api.resources.Project;
import org.eclipse.che.ide.api.resources.Resource;
=======
import org.eclipse.che.ide.dto.DtoFactory;
>>>>>>> 794877a8
import org.eclipse.che.ide.ext.java.client.JavaLocalizationConstant;
import org.eclipse.che.ide.ext.java.client.command.ClasspathContainer;
import org.eclipse.che.ide.ext.java.client.project.classpath.ClasspathResolver;
import org.eclipse.che.ide.ext.java.client.project.classpath.valueproviders.pages.AbstractClasspathPagePresenter;
import org.eclipse.che.ide.ext.java.client.project.classpath.valueproviders.selectnode.SelectNodePresenter;
import org.eclipse.che.ide.ext.java.client.project.classpath.valueproviders.selectnode.interceptors.SourceFolderNodeInterceptor;
import org.eclipse.che.ide.ext.java.shared.dto.classpath.ClasspathEntryDto;
import org.vectomatic.dom.svg.ui.SVGResource;

import java.util.List;
import java.util.Map;
import java.util.TreeMap;

import static org.eclipse.che.ide.ext.java.shared.ClasspathEntryKind.SOURCE;

/**
 * The page for the information about source folders which are including into classpath.
 *
 * @author Valeriy Svydenko
 */
@Singleton
public class SourceEntryPresenter extends AbstractClasspathPagePresenter implements SourceEntryView.ActionDelegate {
    private final DtoFactory dtoFactory;
    private final ClasspathContainer classpathContainer;
    private final ClasspathResolver classpathResolver;
    private final AppContext                appContext;
    private final SelectNodePresenter       selectNodePresenter;
    private final SourceEntryView           view;

    private boolean                        dirty;
    private boolean                        isPlainJava;
    private Map<String, ClasspathEntryDto> categories;

    @Inject
    public SourceEntryPresenter(SourceEntryView view,
                                DtoFactory dtoFactory,
                                ClasspathContainer classpathContainer,
                                ClasspathResolver classpathResolver,
                                JavaLocalizationConstant localization,
                                AppContext appContext,
                                SelectNodePresenter selectNodePresenter) {
        super(localization.sourcePropertyName(), localization.javaBuildPathCategory(), null);
        this.view = view;
        this.dtoFactory = dtoFactory;
        this.classpathContainer = classpathContainer;
        this.classpathResolver = classpathResolver;
        this.appContext = appContext;
        this.selectNodePresenter = selectNodePresenter;

        categories = new TreeMap<>();
        dirty = false;

        view.setDelegate(this);
    }

    @Override
    public boolean isDirty() {
        return dirty;
    }

    @Override
    public void go(AcceptsOneWidget container) {
<<<<<<< HEAD
        view.clear();

        final Resource resource = appContext.getResource();

        Preconditions.checkState(resource != null);

        final Project project = resource.getRelatedProject();

        isMaven = "maven".equals(project.getType());
=======
        ProjectConfigDto projectConfig = appContext.getCurrentProject().getProjectConfig();
        isPlainJava = "plainJava".equals(projectConfig.getType());
>>>>>>> 794877a8

        setReadOnlyMod();

        container.setWidget(view);

        if (!categories.isEmpty()) {
            view.renderNodes();
            return;
        }

        classpathContainer.getClasspathEntries(projectConfig.getPath()).then(new Operation<List<ClasspathEntryDto>>() {
            @Override
            public void apply(List<ClasspathEntryDto> entries) throws OperationException {
                categories.clear();
                for (ClasspathEntryDto entry : entries) {
                    if (SOURCE == entry.getEntryKind()) {
                        categories.put(entry.getPath(), entry);
                    }
                }
                view.setData(categories);
                view.renderNodes();
            }
        });
    }

    @Override
    public void onAddSourceClicked() {
        selectNodePresenter.show(this, new SourceFolderNodeInterceptor(), true);
    }

    @Override
    public void onRemoveClicked(String path) {
        removeNode(path);
    }

    @Override
    public void storeChanges() {
        classpathResolver.getSources().clear();

        for (Map.Entry<String, ClasspathEntryDto> entry : categories.entrySet()) {
            if (SOURCE == entry.getValue().getEntryKind()) {
                classpathResolver.getSources().add(entry.getKey());
            }
        }

        dirty = false;
        delegate.onDirtyChanged();
    }

    @Override
    public void revertChanges() {
        clearData();

        dirty = false;
        delegate.onDirtyChanged();
    }

    @Override
    public void clearData() {
        categories.clear();
    }

    @Override
    public void addNode(String path, int kind, SVGResource icon) {
        if (categories.containsKey(path)) {
            return;
        }

        dirty = true;
        delegate.onDirtyChanged();

        categories.put(path, dtoFactory.createDto(ClasspathEntryDto.class).withEntryKind(kind));
        view.setData(categories);
        view.renderNodes();
    }

    @Override
    public void removeNode(String path) {
        dirty = true;
        delegate.onDirtyChanged();
        categories.remove(path);
        view.setData(categories);
        view.renderNodes();
    }

    @Override
    public boolean isPlainJava() {
        return isPlainJava;
    }

    private void setReadOnlyMod() {
        view.setAddSourceButtonState(isPlainJava);
    }

}<|MERGE_RESOLUTION|>--- conflicted
+++ resolved
@@ -19,12 +19,9 @@
 import org.eclipse.che.api.promises.client.OperationException;
 import org.eclipse.che.api.workspace.shared.dto.ProjectConfigDto;
 import org.eclipse.che.ide.api.app.AppContext;
-<<<<<<< HEAD
 import org.eclipse.che.ide.api.resources.Project;
 import org.eclipse.che.ide.api.resources.Resource;
-=======
 import org.eclipse.che.ide.dto.DtoFactory;
->>>>>>> 794877a8
 import org.eclipse.che.ide.ext.java.client.JavaLocalizationConstant;
 import org.eclipse.che.ide.ext.java.client.command.ClasspathContainer;
 import org.eclipse.che.ide.ext.java.client.project.classpath.ClasspathResolver;
@@ -87,8 +84,6 @@
 
     @Override
     public void go(AcceptsOneWidget container) {
-<<<<<<< HEAD
-        view.clear();
 
         final Resource resource = appContext.getResource();
 
@@ -96,11 +91,10 @@
 
         final Project project = resource.getRelatedProject();
 
-        isMaven = "maven".equals(project.getType());
-=======
-        ProjectConfigDto projectConfig = appContext.getCurrentProject().getProjectConfig();
-        isPlainJava = "plainJava".equals(projectConfig.getType());
->>>>>>> 794877a8
+        isPlainJava = "plainJava".equals(project.getType());
+
+//        ProjectConfigDto projectConfig = appContext.getCurrentProject().getProjectConfig();
+//        isPlainJava = "plainJava".equals(projectConfig.getType());
 
         setReadOnlyMod();
 
