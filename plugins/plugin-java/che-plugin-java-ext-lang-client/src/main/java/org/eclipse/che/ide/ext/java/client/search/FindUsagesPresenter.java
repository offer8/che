--- conflicted
+++ resolved
@@ -156,18 +156,11 @@
                         return;
                     }
                     Log.error(getClass(), arg);
-                    manager.notify(localizationConstant.failedToProcessFindUsage(), arg.getMessage(), FAIL, true);
+                    manager.notify(localizationConstant.failedToProcessFindUsage(), arg.getMessage(), FAIL, FLOAT_MODE);
                 }
-<<<<<<< HEAD
             });
         }
 
-=======
-                Log.error(getClass(), arg);
-                manager.notify(localizationConstant.failedToProcessFindUsage(), arg.getMessage(), FAIL, FLOAT_MODE);
-            }
-        });
->>>>>>> 8fbc4f16
 
     }
 
