/*******************************************************************************
 * Copyright (c) 2012-2016 Codenvy, S.A.
 * All rights reserved. This program and the accompanying materials
 * are made available under the terms of the Eclipse Public License v1.0
 * which accompanies this distribution, and is available at
 * http://www.eclipse.org/legal/epl-v10.html
 *
 * Contributors:
 *   Codenvy, S.A. - initial API and implementation
 *******************************************************************************/
package org.eclipse.che.ide.ext.java.client.search;

import com.google.inject.Inject;
import com.google.inject.Singleton;

import org.eclipse.che.api.promises.client.Promise;
import org.eclipse.che.ide.api.app.AppContext;
import org.eclipse.che.ide.api.workspace.Workspace;
import org.eclipse.che.ide.ext.java.shared.dto.search.FindUsagesRequest;
import org.eclipse.che.ide.ext.java.shared.dto.search.FindUsagesResponse;
import org.eclipse.che.ide.rest.AsyncRequestFactory;
import org.eclipse.che.ide.rest.DtoUnmarshallerFactory;
import org.eclipse.che.ide.ui.loaders.request.LoaderFactory;
import org.eclipse.che.ide.ui.loaders.request.MessageLoader;

import static org.eclipse.che.ide.MimeType.APPLICATION_JSON;
import static org.eclipse.che.ide.rest.HTTPHeader.CONTENT_TYPE;

/**
 * Default implementation for <code>JavaSearchService</code>
 *
 * @author Evgen Vidolob
 */
@Singleton
public class JavaSearchServiceRest implements JavaSearchService {

    private final AsyncRequestFactory    asyncRequestFactory;
    private final DtoUnmarshallerFactory unmarshallerFactory;
    private final AppContext appContext;
    private       MessageLoader          loader;
    private final String                 pathToService;

    @Inject
    public JavaSearchServiceRest(AsyncRequestFactory asyncRequestFactory,
                                 DtoUnmarshallerFactory unmarshallerFactory,
                                 LoaderFactory loaderFactory,
                                 AppContext appContext,
                                 Workspace workspace) {
        this.asyncRequestFactory = asyncRequestFactory;
        this.unmarshallerFactory = unmarshallerFactory;
        this.appContext = appContext;
        this.loader = loaderFactory.newLoader();
<<<<<<< HEAD
        this.pathToService = appContext.getDevMachine().getWsAgentBaseUrl() + "/jdt/" + workspace.getId() + "/search/";
=======
        this.pathToService = "/jdt/search/find/usages";
>>>>>>> 794877a8
    }

    @Override
    public Promise<FindUsagesResponse> findUsages(final FindUsagesRequest request) {
<<<<<<< HEAD
        return asyncRequestFactory.createPostRequest(pathToService + "find/usages", request)
                                  .header(CONTENT_TYPE, APPLICATION_JSON)
                                  .loader(loader)
                                  .send(unmarshallerFactory.newUnmarshaller(FindUsagesResponse.class));
=======
        return newPromise(new AsyncPromiseHelper.RequestCall<FindUsagesResponse>() {
            @Override
            public void makeCall(AsyncCallback<FindUsagesResponse> callback) {

                asyncRequestFactory.createPostRequest(appContext.getDevMachine().getWsAgentBaseUrl() + pathToService, request)
                                   .header(CONTENT_TYPE, APPLICATION_JSON)
                                   .loader(loader)
                                   .send(newCallback(callback, unmarshallerFactory.newUnmarshaller(FindUsagesResponse.class)));
            }
        });
>>>>>>> 794877a8
    }
}<|MERGE_RESOLUTION|>--- conflicted
+++ resolved
@@ -50,31 +50,14 @@
         this.unmarshallerFactory = unmarshallerFactory;
         this.appContext = appContext;
         this.loader = loaderFactory.newLoader();
-<<<<<<< HEAD
-        this.pathToService = appContext.getDevMachine().getWsAgentBaseUrl() + "/jdt/" + workspace.getId() + "/search/";
-=======
-        this.pathToService = "/jdt/search/find/usages";
->>>>>>> 794877a8
+        this.pathToService = appContext.getDevMachine().getWsAgentBaseUrl() + "/jdt/search/";
     }
 
     @Override
     public Promise<FindUsagesResponse> findUsages(final FindUsagesRequest request) {
-<<<<<<< HEAD
         return asyncRequestFactory.createPostRequest(pathToService + "find/usages", request)
                                   .header(CONTENT_TYPE, APPLICATION_JSON)
                                   .loader(loader)
                                   .send(unmarshallerFactory.newUnmarshaller(FindUsagesResponse.class));
-=======
-        return newPromise(new AsyncPromiseHelper.RequestCall<FindUsagesResponse>() {
-            @Override
-            public void makeCall(AsyncCallback<FindUsagesResponse> callback) {
-
-                asyncRequestFactory.createPostRequest(appContext.getDevMachine().getWsAgentBaseUrl() + pathToService, request)
-                                   .header(CONTENT_TYPE, APPLICATION_JSON)
-                                   .loader(loader)
-                                   .send(newCallback(callback, unmarshallerFactory.newUnmarshaller(FindUsagesResponse.class)));
-            }
-        });
->>>>>>> 794877a8
     }
 }