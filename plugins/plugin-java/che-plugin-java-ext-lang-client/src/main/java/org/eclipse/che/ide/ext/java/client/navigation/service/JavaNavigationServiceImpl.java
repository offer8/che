/*******************************************************************************
 * Copyright (c) 2012-2016 Codenvy, S.A.
 * All rights reserved. This program and the accompanying materials
 * are made available under the terms of the Eclipse Public License v1.0
 * which accompanies this distribution, and is available at
 * http://www.eclipse.org/legal/epl-v10.html
 *
 * Contributors:
 *   Codenvy, S.A. - initial API and implementation
 *******************************************************************************/
package org.eclipse.che.ide.ext.java.client.navigation.service;

import com.google.gwt.user.client.rpc.AsyncCallback;
import com.google.inject.Inject;
import com.google.inject.Singleton;

import org.eclipse.che.api.promises.client.Promise;
import org.eclipse.che.api.promises.client.callback.AsyncPromiseHelper;
import org.eclipse.che.ide.MimeType;
import org.eclipse.che.ide.api.app.AppContext;
import org.eclipse.che.ide.ext.java.shared.Jar;
import org.eclipse.che.ide.ext.java.shared.JarEntry;
import org.eclipse.che.ide.ext.java.shared.OpenDeclarationDescriptor;
import org.eclipse.che.ide.ext.java.shared.dto.ClassContent;
import org.eclipse.che.ide.ext.java.shared.dto.ImplementationsDescriptorDTO;
import org.eclipse.che.ide.ext.java.shared.dto.model.CompilationUnit;
import org.eclipse.che.ide.ext.java.shared.dto.model.JavaProject;
import org.eclipse.che.ide.ext.java.shared.dto.model.MethodParameters;
import org.eclipse.che.ide.resource.Path;
import org.eclipse.che.ide.rest.AsyncRequestCallback;
import org.eclipse.che.ide.rest.AsyncRequestFactory;
import org.eclipse.che.ide.rest.DtoUnmarshallerFactory;
import org.eclipse.che.ide.rest.StringUnmarshaller;
import org.eclipse.che.ide.ui.loaders.request.LoaderFactory;

import java.util.List;

import static org.eclipse.che.api.promises.client.callback.PromiseHelper.newCallback;
import static org.eclipse.che.api.promises.client.callback.PromiseHelper.newPromise;
import static org.eclipse.che.ide.MimeType.APPLICATION_JSON;
import static org.eclipse.che.ide.rest.HTTPHeader.ACCEPT;

/**
 * @author Evgen Vidolob
 */
@Singleton
public class JavaNavigationServiceImpl implements JavaNavigationService {

    private final AppContext             appContext;
    private final LoaderFactory          loaderFactory;
    private final AsyncRequestFactory    requestFactory;
    private final DtoUnmarshallerFactory unmarshallerFactory;

    @Inject
    public JavaNavigationServiceImpl(AppContext appContext,
                                     LoaderFactory loaderFactory,
                                     DtoUnmarshallerFactory unmarshallerFactory,
                                     AsyncRequestFactory asyncRequestFactory) {
        this.appContext = appContext;
        this.loaderFactory = loaderFactory;
        this.requestFactory = asyncRequestFactory;
        this.unmarshallerFactory = unmarshallerFactory;
    }

    @Override
    public void findDeclaration(String projectPath, String fqn, int offset, AsyncRequestCallback<OpenDeclarationDescriptor> callback) {
<<<<<<< HEAD
        String url = appContext.getDevMachine().getWsAgentBaseUrl() + "/jdt/" + appContext.getDevMachine().getId() + "/navigation/find-declaration" +
=======
        String url = appContext.getDevMachine().getWsAgentBaseUrl() + "/jdt/navigation/find-declaration" +
>>>>>>> 794877a8
                     "?projectpath=" + projectPath + "&fqn=" + fqn + "&offset=" + offset;
        requestFactory.createGetRequest(url).send(callback);
    }

    @Override
    public Promise<OpenDeclarationDescriptor> findDeclaration(Path project, String fqn, int offset) {
        String url = appContext.getDevMachine().getWsAgentBaseUrl() + "/jdt/" + appContext.getDevMachine().getId() + "/navigation/find-declaration?projectpath=" + project + "&fqn=" + fqn +
                     "&offset=" + offset;
        return requestFactory.createGetRequest(url).send(unmarshallerFactory.newUnmarshaller(OpenDeclarationDescriptor.class));
    }

    public void getExternalLibraries(String projectPath, AsyncRequestCallback<List<Jar>> callback) {
        String url =
<<<<<<< HEAD
                appContext.getDevMachine().getWsAgentBaseUrl() + "/jdt/" + appContext.getDevMachine().getId() + "/navigation/libraries?projectpath=" + projectPath;
=======
                appContext.getDevMachine().getWsAgentBaseUrl() + "/jdt/navigation/libraries?projectpath=" + projectPath;
>>>>>>> 794877a8
        requestFactory.createGetRequest(url).send(callback);
    }

    @Override
    public Promise<List<Jar>> getExternalLibraries(Path project) {
        String url = appContext.getDevMachine().getWsAgentBaseUrl() + "/jdt/" + appContext.getDevMachine().getId() + "/navigation/libraries?projectpath=" + project.toString();

        return requestFactory.createGetRequest(url).send(unmarshallerFactory.newListUnmarshaller(Jar.class));
    }

    @Override
    public void getLibraryChildren(String projectPath, int libId, AsyncRequestCallback<List<JarEntry>> callback) {
<<<<<<< HEAD
        String url = appContext.getDevMachine().getWsAgentBaseUrl() + "/jdt/" + appContext.getDevMachine().getId() + "/navigation/lib/children" +
=======
        String url = appContext.getDevMachine().getWsAgentBaseUrl() + "/jdt/navigation/lib/children" +
>>>>>>> 794877a8
                     "?projectpath=" + projectPath + "&root=" + libId;
        requestFactory.createGetRequest(url).send(callback);
    }

    @Override
    public Promise<List<JarEntry>> getLibraryChildren(Path project, int libId) {
        String url = appContext.getDevMachine().getWsAgentBaseUrl() + "/jdt/" + appContext.getDevMachine().getId() + "/navigation/lib/children?projectpath=" + project.toString() + "&root=" + libId;

        return requestFactory.createGetRequest(url).send(unmarshallerFactory.newListUnmarshaller(JarEntry.class));
    }

    @Override
    public void getChildren(String projectPath, int libId, String path, AsyncRequestCallback<List<JarEntry>> callback) {
<<<<<<< HEAD
        String url = appContext.getDevMachine().getWsAgentBaseUrl() + "/jdt/" + appContext.getDevMachine().getId() + "/navigation/children" +
=======
        String url = appContext.getDevMachine().getWsAgentBaseUrl() + "/jdt/navigation/children" +
>>>>>>> 794877a8
                     "?projectpath=" + projectPath + "&root=" + libId + "&path=" + path;
        requestFactory.createGetRequest(url).send(callback);
    }

    @Override
    public Promise<List<JarEntry>> getChildren(Path project, int libId, Path path) {
        String url = appContext.getDevMachine().getWsAgentBaseUrl() + "/jdt/" + appContext.getDevMachine().getId() + "/navigation/children?projectpath=" + project + "&root=" + libId +
                     "&path=" + path;
        return requestFactory.createGetRequest(url).send(unmarshallerFactory.newListUnmarshaller(JarEntry.class));
    }

    @Override
    public void getEntry(String projectPath, int libId, String path, AsyncRequestCallback<JarEntry> callback) {
<<<<<<< HEAD
        String url = appContext.getDevMachine().getWsAgentBaseUrl() + "/jdt/" + appContext.getDevMachine().getId() + "/navigation/entry" +
=======
        String url = appContext.getDevMachine().getWsAgentBaseUrl() + "/jdt/navigation/entry" +
>>>>>>> 794877a8
                     "?projectpath=" + projectPath + "&root=" + libId + "&path=" + path;
        requestFactory.createGetRequest(url).send(callback);
    }

    @Override
    public Promise<JarEntry> getEntry(Path project, int libId, String path) {
        String url =
                appContext.getDevMachine().getWsAgentBaseUrl() + "/jdt/" + appContext.getDevMachine().getId() + "/navigation/entry?projectpath=" + project + "&root=" + libId + "&path=" + path;
        return requestFactory.createGetRequest(url).send(unmarshallerFactory.newUnmarshaller(JarEntry.class));
    }

    @Override
    public void getContent(String projectPath, int libId, String path, AsyncRequestCallback<ClassContent> callback) {
        String url = getContentUrl(projectPath, libId, path);

        requestFactory.createGetRequest(url).send(callback);
    }

    @Override
    public Promise<ClassContent> getContent(Path project, int libId, Path path) {
        String url = getContentUrl(project.toString(), libId, path.toString());

        return requestFactory.createGetRequest(url).send(unmarshallerFactory.newUnmarshaller(ClassContent.class));
    }

    @Override
    public void getContent(String projectPath, String fqn, AsyncRequestCallback<ClassContent> callback) {
<<<<<<< HEAD
        String url = appContext.getDevMachine().getWsAgentBaseUrl() + "/jdt/" + appContext.getDevMachine().getId() + "/navigation/contentbyfqn?projectpath=" + projectPath + "&fqn=" + fqn;
=======
        String url = appContext.getDevMachine().getWsAgentBaseUrl() + "/jdt/navigation/contentbyfqn?projectpath=" + projectPath + "&fqn=" + fqn;
>>>>>>> 794877a8
        requestFactory.createGetRequest(url).send(callback);
    }

    @Override
    public Promise<ClassContent> getContent(Path project, String fqn) {
        String url = appContext.getDevMachine().getWsAgentBaseUrl() + "/jdt/" + appContext.getDevMachine().getId() + "/navigation/contentbyfqn?projectpath=" + project.toString() + "&fqn=" + fqn;

        return requestFactory.createGetRequest(url).send(unmarshallerFactory.newUnmarshaller(ClassContent.class));
    }

    /** {@inheritDoc} */
    @Override
<<<<<<< HEAD
    public Promise<CompilationUnit> getCompilationUnit(Path project, String fqn, boolean showInherited) {
        final String url = appContext.getDevMachine().getWsAgentBaseUrl() + "/jdt/" + appContext.getDevMachine().getId() + "/navigation/compilation-unit?projectpath=" + project + "&fqn=" + fqn +
                           "&showinherited=" + showInherited;
=======
    public Promise<CompilationUnit> getCompilationUnit(String projectPath, String fqn, boolean showInherited) {
        final String url = appContext.getDevMachine().getWsAgentBaseUrl() + "/jdt/navigation/compilation-unit" +
                           "?projectpath=" + projectPath + "&fqn=" + fqn + "&showinherited=" + showInherited;
>>>>>>> 794877a8

        return requestFactory.createGetRequest(url)
                             .header(ACCEPT, APPLICATION_JSON)
                             .send(unmarshallerFactory.newUnmarshaller(CompilationUnit.class));
    }

    @Override
<<<<<<< HEAD
    public Promise<ImplementationsDescriptorDTO> getImplementations(Path project, String fqn, int offset) {
        final String url = appContext.getDevMachine().getWsAgentBaseUrl() + "/jdt/" + appContext.getDevMachine().getId() + "/navigation/implementations?projectpath=" + project + "&fqn=" + fqn +
                           "&offset=" + offset;
=======
    public Promise<ImplementationsDescriptorDTO> getImplementations(String projectPath, String fqn, int offset) {
        final String url = appContext.getDevMachine().getWsAgentBaseUrl() + "/jdt/navigation/implementations" +
                           "?projectpath=" + projectPath + "&fqn=" + fqn + "&offset=" + offset;
>>>>>>> 794877a8

        return requestFactory.createGetRequest(url)
                             .header(ACCEPT, APPLICATION_JSON)
                             .loader(loaderFactory.newLoader())
                             .send(unmarshallerFactory.newUnmarshaller(ImplementationsDescriptorDTO.class));
    }

    @Override
    public Promise<List<JavaProject>> getProjectsAndPackages(boolean includePackage) {
<<<<<<< HEAD
        final String url = appContext.getDevMachine().getWsAgentBaseUrl() + "/jdt/" + appContext.getDevMachine().getId() +
                           "/navigation/get/projects/and/packages"
=======
        final String url = appContext.getDevMachine().getWsAgentBaseUrl() + "/jdt/navigation/get/projects/and/packages"
>>>>>>> 794877a8
                           + "?includepackages=" + includePackage;

        return newPromise(new AsyncPromiseHelper.RequestCall<List<JavaProject>>() {
            @Override
            public void makeCall(AsyncCallback<List<JavaProject>> callback) {

                requestFactory.createGetRequest(url)
                              .header(ACCEPT, APPLICATION_JSON)
                              .loader(loaderFactory.newLoader())
                              .send(newCallback(callback, unmarshallerFactory.newListUnmarshaller(JavaProject.class)));
            }
        });
    }

    @Override
    public String getContentUrl(String projectPath, int libId, String path) {
<<<<<<< HEAD
        return appContext.getDevMachine().getWsAgentBaseUrl() + "/jdt/" + appContext.getDevMachine().getId() + "/navigation/content" +
=======
        return appContext.getDevMachine().getWsAgentBaseUrl() + "/jdt/navigation/content" +
>>>>>>> 794877a8
               "?projectpath=" + projectPath + "&root=" + libId + "&path=" + path;
    }

    @Override
    public Promise<List<MethodParameters>> getMethodParametersHints(String projectPath, String fqn, int offset, int lineStartOffset) {
<<<<<<< HEAD
        String url = appContext.getDevMachine().getWsAgentBaseUrl() + "/jdt/" + appContext.getDevMachine().getId() + "/navigation/parameters" +
=======
        String url = appContext.getDevMachine().getWsAgentBaseUrl() + "/jdt/navigation/parameters" +
>>>>>>> 794877a8
                     "?projectpath=" + projectPath + "&fqn=" + fqn + "&offset=" + offset + "&lineStart=" + lineStartOffset;

        return requestFactory.createGetRequest(url)
                             .header(ACCEPT, MimeType.APPLICATION_JSON)
                             .loader(loaderFactory.newLoader("Getting parameters..."))
                             .send(unmarshallerFactory.newListUnmarshaller(MethodParameters.class));
    }

    @Override
    public Promise<List<MethodParameters>> getMethodParametersHints(Path project, String fqn, int offset, int lineStartOffset) {
        String url = appContext.getDevMachine().getWsAgentBaseUrl() + "/jdt/" + appContext.getDevMachine().getId() + "/navigation/parameters" +
                     "?projectpath=" + project + "&fqn=" + fqn + "&offset=" + offset + "&lineStart=" + lineStartOffset;

        return requestFactory.createGetRequest(url)
                             .header(ACCEPT, MimeType.APPLICATION_JSON)
                             .loader(loaderFactory.newLoader("Getting parameters..."))
                             .send(unmarshallerFactory.newListUnmarshaller(MethodParameters.class));
    }
}<|MERGE_RESOLUTION|>--- conflicted
+++ resolved
@@ -64,82 +64,62 @@
 
     @Override
     public void findDeclaration(String projectPath, String fqn, int offset, AsyncRequestCallback<OpenDeclarationDescriptor> callback) {
-<<<<<<< HEAD
-        String url = appContext.getDevMachine().getWsAgentBaseUrl() + "/jdt/" + appContext.getDevMachine().getId() + "/navigation/find-declaration" +
-=======
         String url = appContext.getDevMachine().getWsAgentBaseUrl() + "/jdt/navigation/find-declaration" +
->>>>>>> 794877a8
                      "?projectpath=" + projectPath + "&fqn=" + fqn + "&offset=" + offset;
         requestFactory.createGetRequest(url).send(callback);
     }
 
     @Override
     public Promise<OpenDeclarationDescriptor> findDeclaration(Path project, String fqn, int offset) {
-        String url = appContext.getDevMachine().getWsAgentBaseUrl() + "/jdt/" + appContext.getDevMachine().getId() + "/navigation/find-declaration?projectpath=" + project + "&fqn=" + fqn +
+        String url = appContext.getDevMachine().getWsAgentBaseUrl() + "/jdt/navigation/find-declaration?projectpath=" + project + "&fqn=" + fqn +
                      "&offset=" + offset;
         return requestFactory.createGetRequest(url).send(unmarshallerFactory.newUnmarshaller(OpenDeclarationDescriptor.class));
     }
 
     public void getExternalLibraries(String projectPath, AsyncRequestCallback<List<Jar>> callback) {
         String url =
-<<<<<<< HEAD
-                appContext.getDevMachine().getWsAgentBaseUrl() + "/jdt/" + appContext.getDevMachine().getId() + "/navigation/libraries?projectpath=" + projectPath;
-=======
                 appContext.getDevMachine().getWsAgentBaseUrl() + "/jdt/navigation/libraries?projectpath=" + projectPath;
->>>>>>> 794877a8
         requestFactory.createGetRequest(url).send(callback);
     }
 
     @Override
     public Promise<List<Jar>> getExternalLibraries(Path project) {
-        String url = appContext.getDevMachine().getWsAgentBaseUrl() + "/jdt/" + appContext.getDevMachine().getId() + "/navigation/libraries?projectpath=" + project.toString();
+        String url = appContext.getDevMachine().getWsAgentBaseUrl() + "/jdt/navigation/libraries?projectpath=" + project.toString();
 
         return requestFactory.createGetRequest(url).send(unmarshallerFactory.newListUnmarshaller(Jar.class));
     }
 
     @Override
     public void getLibraryChildren(String projectPath, int libId, AsyncRequestCallback<List<JarEntry>> callback) {
-<<<<<<< HEAD
-        String url = appContext.getDevMachine().getWsAgentBaseUrl() + "/jdt/" + appContext.getDevMachine().getId() + "/navigation/lib/children" +
-=======
         String url = appContext.getDevMachine().getWsAgentBaseUrl() + "/jdt/navigation/lib/children" +
->>>>>>> 794877a8
                      "?projectpath=" + projectPath + "&root=" + libId;
         requestFactory.createGetRequest(url).send(callback);
     }
 
     @Override
     public Promise<List<JarEntry>> getLibraryChildren(Path project, int libId) {
-        String url = appContext.getDevMachine().getWsAgentBaseUrl() + "/jdt/" + appContext.getDevMachine().getId() + "/navigation/lib/children?projectpath=" + project.toString() + "&root=" + libId;
+        String url = appContext.getDevMachine().getWsAgentBaseUrl() + "/jdt/navigation/lib/children?projectpath=" + project.toString() + "&root=" + libId;
 
         return requestFactory.createGetRequest(url).send(unmarshallerFactory.newListUnmarshaller(JarEntry.class));
     }
 
     @Override
     public void getChildren(String projectPath, int libId, String path, AsyncRequestCallback<List<JarEntry>> callback) {
-<<<<<<< HEAD
-        String url = appContext.getDevMachine().getWsAgentBaseUrl() + "/jdt/" + appContext.getDevMachine().getId() + "/navigation/children" +
-=======
         String url = appContext.getDevMachine().getWsAgentBaseUrl() + "/jdt/navigation/children" +
->>>>>>> 794877a8
                      "?projectpath=" + projectPath + "&root=" + libId + "&path=" + path;
         requestFactory.createGetRequest(url).send(callback);
     }
 
     @Override
     public Promise<List<JarEntry>> getChildren(Path project, int libId, Path path) {
-        String url = appContext.getDevMachine().getWsAgentBaseUrl() + "/jdt/" + appContext.getDevMachine().getId() + "/navigation/children?projectpath=" + project + "&root=" + libId +
+        String url = appContext.getDevMachine().getWsAgentBaseUrl() + "/jdt/navigation/children?projectpath=" + project + "&root=" + libId +
                      "&path=" + path;
         return requestFactory.createGetRequest(url).send(unmarshallerFactory.newListUnmarshaller(JarEntry.class));
     }
 
     @Override
     public void getEntry(String projectPath, int libId, String path, AsyncRequestCallback<JarEntry> callback) {
-<<<<<<< HEAD
-        String url = appContext.getDevMachine().getWsAgentBaseUrl() + "/jdt/" + appContext.getDevMachine().getId() + "/navigation/entry" +
-=======
         String url = appContext.getDevMachine().getWsAgentBaseUrl() + "/jdt/navigation/entry" +
->>>>>>> 794877a8
                      "?projectpath=" + projectPath + "&root=" + libId + "&path=" + path;
         requestFactory.createGetRequest(url).send(callback);
     }
@@ -147,7 +127,7 @@
     @Override
     public Promise<JarEntry> getEntry(Path project, int libId, String path) {
         String url =
-                appContext.getDevMachine().getWsAgentBaseUrl() + "/jdt/" + appContext.getDevMachine().getId() + "/navigation/entry?projectpath=" + project + "&root=" + libId + "&path=" + path;
+                appContext.getDevMachine().getWsAgentBaseUrl() + "/jdt/navigation/entry?projectpath=" + project + "&root=" + libId + "&path=" + path;
         return requestFactory.createGetRequest(url).send(unmarshallerFactory.newUnmarshaller(JarEntry.class));
     }
 
@@ -167,32 +147,22 @@
 
     @Override
     public void getContent(String projectPath, String fqn, AsyncRequestCallback<ClassContent> callback) {
-<<<<<<< HEAD
-        String url = appContext.getDevMachine().getWsAgentBaseUrl() + "/jdt/" + appContext.getDevMachine().getId() + "/navigation/contentbyfqn?projectpath=" + projectPath + "&fqn=" + fqn;
-=======
         String url = appContext.getDevMachine().getWsAgentBaseUrl() + "/jdt/navigation/contentbyfqn?projectpath=" + projectPath + "&fqn=" + fqn;
->>>>>>> 794877a8
         requestFactory.createGetRequest(url).send(callback);
     }
 
     @Override
     public Promise<ClassContent> getContent(Path project, String fqn) {
-        String url = appContext.getDevMachine().getWsAgentBaseUrl() + "/jdt/" + appContext.getDevMachine().getId() + "/navigation/contentbyfqn?projectpath=" + project.toString() + "&fqn=" + fqn;
+        String url = appContext.getDevMachine().getWsAgentBaseUrl() + "/jdt/navigation/contentbyfqn?projectpath=" + project.toString() + "&fqn=" + fqn;
 
         return requestFactory.createGetRequest(url).send(unmarshallerFactory.newUnmarshaller(ClassContent.class));
     }
 
     /** {@inheritDoc} */
     @Override
-<<<<<<< HEAD
-    public Promise<CompilationUnit> getCompilationUnit(Path project, String fqn, boolean showInherited) {
-        final String url = appContext.getDevMachine().getWsAgentBaseUrl() + "/jdt/" + appContext.getDevMachine().getId() + "/navigation/compilation-unit?projectpath=" + project + "&fqn=" + fqn +
-                           "&showinherited=" + showInherited;
-=======
     public Promise<CompilationUnit> getCompilationUnit(String projectPath, String fqn, boolean showInherited) {
         final String url = appContext.getDevMachine().getWsAgentBaseUrl() + "/jdt/navigation/compilation-unit" +
                            "?projectpath=" + projectPath + "&fqn=" + fqn + "&showinherited=" + showInherited;
->>>>>>> 794877a8
 
         return requestFactory.createGetRequest(url)
                              .header(ACCEPT, APPLICATION_JSON)
@@ -200,15 +170,9 @@
     }
 
     @Override
-<<<<<<< HEAD
-    public Promise<ImplementationsDescriptorDTO> getImplementations(Path project, String fqn, int offset) {
-        final String url = appContext.getDevMachine().getWsAgentBaseUrl() + "/jdt/" + appContext.getDevMachine().getId() + "/navigation/implementations?projectpath=" + project + "&fqn=" + fqn +
-                           "&offset=" + offset;
-=======
     public Promise<ImplementationsDescriptorDTO> getImplementations(String projectPath, String fqn, int offset) {
         final String url = appContext.getDevMachine().getWsAgentBaseUrl() + "/jdt/navigation/implementations" +
                            "?projectpath=" + projectPath + "&fqn=" + fqn + "&offset=" + offset;
->>>>>>> 794877a8
 
         return requestFactory.createGetRequest(url)
                              .header(ACCEPT, APPLICATION_JSON)
@@ -218,12 +182,7 @@
 
     @Override
     public Promise<List<JavaProject>> getProjectsAndPackages(boolean includePackage) {
-<<<<<<< HEAD
-        final String url = appContext.getDevMachine().getWsAgentBaseUrl() + "/jdt/" + appContext.getDevMachine().getId() +
-                           "/navigation/get/projects/and/packages"
-=======
         final String url = appContext.getDevMachine().getWsAgentBaseUrl() + "/jdt/navigation/get/projects/and/packages"
->>>>>>> 794877a8
                            + "?includepackages=" + includePackage;
 
         return newPromise(new AsyncPromiseHelper.RequestCall<List<JavaProject>>() {
@@ -240,21 +199,13 @@
 
     @Override
     public String getContentUrl(String projectPath, int libId, String path) {
-<<<<<<< HEAD
-        return appContext.getDevMachine().getWsAgentBaseUrl() + "/jdt/" + appContext.getDevMachine().getId() + "/navigation/content" +
-=======
         return appContext.getDevMachine().getWsAgentBaseUrl() + "/jdt/navigation/content" +
->>>>>>> 794877a8
                "?projectpath=" + projectPath + "&root=" + libId + "&path=" + path;
     }
 
     @Override
     public Promise<List<MethodParameters>> getMethodParametersHints(String projectPath, String fqn, int offset, int lineStartOffset) {
-<<<<<<< HEAD
-        String url = appContext.getDevMachine().getWsAgentBaseUrl() + "/jdt/" + appContext.getDevMachine().getId() + "/navigation/parameters" +
-=======
         String url = appContext.getDevMachine().getWsAgentBaseUrl() + "/jdt/navigation/parameters" +
->>>>>>> 794877a8
                      "?projectpath=" + projectPath + "&fqn=" + fqn + "&offset=" + offset + "&lineStart=" + lineStartOffset;
 
         return requestFactory.createGetRequest(url)
@@ -265,7 +216,7 @@
 
     @Override
     public Promise<List<MethodParameters>> getMethodParametersHints(Path project, String fqn, int offset, int lineStartOffset) {
-        String url = appContext.getDevMachine().getWsAgentBaseUrl() + "/jdt/" + appContext.getDevMachine().getId() + "/navigation/parameters" +
+        String url = appContext.getDevMachine().getWsAgentBaseUrl() + "/jdt/navigation/parameters" +
                      "?projectpath=" + project + "&fqn=" + fqn + "&offset=" + offset + "&lineStart=" + lineStartOffset;
 
         return requestFactory.createGetRequest(url)
