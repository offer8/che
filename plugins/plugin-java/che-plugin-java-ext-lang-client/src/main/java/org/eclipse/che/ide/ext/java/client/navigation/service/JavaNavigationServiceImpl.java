--- conflicted
+++ resolved
@@ -59,7 +59,7 @@
         this.appContext = appContext;
         this.loaderFactory = loaderFactory;
         this.requestFactory = asyncRequestFactory;
-        this.workspaceId = appContext.getWorkspaceId();
+        this.workspaceId = appContext.getDevMachine().getId();
         this.unmarshallerFactory = unmarshallerFactory;
     }
 
@@ -72,7 +72,7 @@
 
     @Override
     public Promise<OpenDeclarationDescriptor> findDeclaration(Path project, String fqn, int offset) {
-        String url = restContext + "/jdt/" + workspaceId + "/navigation/find-declaration?projectpath=" + project + "&fqn=" + fqn +
+        String url = appContext.getDevMachine().getWsAgentBaseUrl() + "/jdt/" + workspaceId + "/navigation/find-declaration?projectpath=" + project + "&fqn=" + fqn +
                      "&offset=" + offset;
         return requestFactory.createGetRequest(url).send(unmarshallerFactory.newUnmarshaller(OpenDeclarationDescriptor.class));
     }
@@ -85,7 +85,7 @@
 
     @Override
     public Promise<List<Jar>> getExternalLibraries(Path project) {
-        String url = restContext + "/jdt/" + workspaceId + "/navigation/libraries?projectpath=" + project.toString();
+        String url = appContext.getDevMachine().getWsAgentBaseUrl() + "/jdt/" + workspaceId + "/navigation/libraries?projectpath=" + project.toString();
 
         return requestFactory.createGetRequest(url).send(unmarshallerFactory.newListUnmarshaller(Jar.class));
     }
@@ -99,7 +99,7 @@
 
     @Override
     public Promise<List<JarEntry>> getLibraryChildren(Path project, int libId) {
-        String url = restContext + "/jdt/" + workspaceId + "/navigation/lib/children?projectpath=" + project.toString() + "&root=" + libId;
+        String url = appContext.getDevMachine().getWsAgentBaseUrl() + "/jdt/" + workspaceId + "/navigation/lib/children?projectpath=" + project.toString() + "&root=" + libId;
 
         return requestFactory.createGetRequest(url).send(unmarshallerFactory.newListUnmarshaller(JarEntry.class));
     }
@@ -113,7 +113,7 @@
 
     @Override
     public Promise<List<JarEntry>> getChildren(Path project, int libId, Path path) {
-        String url = restContext + "/jdt/" + workspaceId + "/navigation/children?projectpath=" + project + "&root=" + libId +
+        String url = appContext.getDevMachine().getWsAgentBaseUrl() + "/jdt/" + workspaceId + "/navigation/children?projectpath=" + project + "&root=" + libId +
                      "&path=" + path;
         return requestFactory.createGetRequest(url).send(unmarshallerFactory.newListUnmarshaller(JarEntry.class));
     }
@@ -128,7 +128,7 @@
     @Override
     public Promise<JarEntry> getEntry(Path project, int libId, String path) {
         String url =
-                restContext + "/jdt/" + workspaceId + "/navigation/entry?projectpath=" + project + "&root=" + libId + "&path=" + path;
+                appContext.getDevMachine().getWsAgentBaseUrl() + "/jdt/" + workspaceId + "/navigation/entry?projectpath=" + project + "&root=" + libId + "&path=" + path;
         return requestFactory.createGetRequest(url).send(unmarshallerFactory.newUnmarshaller(JarEntry.class));
     }
 
@@ -157,22 +157,16 @@
 
     @Override
     public Promise<String> getContent(Path project, String fqn) {
-        String url = restContext + "/jdt/" + workspaceId + "/navigation/contentbyfqn?projectpath=" + project.toString() + "&fqn=" + fqn;
+        String url = appContext.getDevMachine().getWsAgentBaseUrl() + "/jdt/" + workspaceId + "/navigation/contentbyfqn?projectpath=" + project.toString() + "&fqn=" + fqn;
 
         return requestFactory.createGetRequest(url).send(new StringUnmarshaller());
     }
 
     /** {@inheritDoc} */
     @Override
-<<<<<<< HEAD
     public Promise<CompilationUnit> getCompilationUnit(Path project, String fqn, boolean showInherited) {
-        final String url = restContext + "/jdt/" + workspaceId + "/navigation/compilation-unit?projectpath=" + project + "&fqn=" + fqn +
+        final String url = appContext.getDevMachine().getWsAgentBaseUrl() + "/jdt/" + workspaceId + "/navigation/compilation-unit?projectpath=" + project + "&fqn=" + fqn +
                            "&showinherited=" + showInherited;
-=======
-    public Promise<CompilationUnit> getCompilationUnit(String projectPath, String fqn, boolean showInherited) {
-        final String url = appContext.getDevMachine().getWsAgentBaseUrl() + "/jdt/" + workspaceId + "/navigation/compilation-unit" +
-                           "?projectpath=" + projectPath + "&fqn=" + fqn + "&showinherited=" + showInherited;
->>>>>>> eb55f0cd
 
         return requestFactory.createGetRequest(url)
                              .header(ACCEPT, APPLICATION_JSON)
@@ -180,15 +174,9 @@
     }
 
     @Override
-<<<<<<< HEAD
     public Promise<ImplementationsDescriptorDTO> getImplementations(Path project, String fqn, int offset) {
-        final String url = restContext + "/jdt/" + workspaceId + "/navigation/implementations?projectpath=" + project + "&fqn=" + fqn +
+        final String url = appContext.getDevMachine().getWsAgentBaseUrl() + "/jdt/" + workspaceId + "/navigation/implementations?projectpath=" + project + "&fqn=" + fqn +
                            "&offset=" + offset;
-=======
-    public Promise<ImplementationsDescriptorDTO> getImplementations(String projectPath, String fqn, int offset) {
-        final String url = appContext.getDevMachine().getWsAgentBaseUrl() + "/jdt/" + workspaceId + "/navigation/implementations" +
-                           "?projectpath=" + projectPath + "&fqn=" + fqn + "&offset=" + offset;
->>>>>>> eb55f0cd
 
         return requestFactory.createGetRequest(url)
                              .header(ACCEPT, APPLICATION_JSON)
@@ -233,7 +221,7 @@
 
     @Override
     public Promise<List<MethodParameters>> getMethodParametersHints(Path project, String fqn, int offset, int lineStartOffset) {
-        String url = restContext + "/jdt/" + workspaceId + "/navigation/parameters" +
+        String url = appContext.getDevMachine().getWsAgentBaseUrl() + "/jdt/" + workspaceId + "/navigation/parameters" +
                      "?projectpath=" + project + "&fqn=" + fqn + "&offset=" + offset + "&lineStart=" + lineStartOffset;
 
         return requestFactory.createGetRequest(url)
