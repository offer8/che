/*******************************************************************************
 * Copyright (c) 2012-2016 Codenvy, S.A.
 * All rights reserved. This program and the accompanying materials
 * are made available under the terms of the Eclipse Public License v1.0
 * which accompanies this distribution, and is available at
 * http://www.eclipse.org/legal/epl-v10.html
 *
 * Contributors:
 *   Codenvy, S.A. - initial API and implementation
 *******************************************************************************/
package org.eclipse.che.ide.ext.java.client.editor;

import com.google.gwt.user.client.rpc.AsyncCallback;
import com.google.inject.Inject;
import com.google.inject.Singleton;

import org.eclipse.che.api.promises.client.Function;
import org.eclipse.che.api.promises.client.FunctionException;
import org.eclipse.che.api.promises.client.Promise;
import org.eclipse.che.api.promises.client.callback.AsyncPromiseHelper;
import org.eclipse.che.ide.MimeType;
import org.eclipse.che.ide.api.app.AppContext;
import org.eclipse.che.ide.ext.java.shared.dto.Change;
import org.eclipse.che.ide.ext.java.shared.dto.ConflictImportDTO;
import org.eclipse.che.ide.ext.java.shared.dto.Problem;
import org.eclipse.che.ide.ext.java.shared.dto.ProposalApplyResult;
import org.eclipse.che.ide.ext.java.shared.dto.Proposals;
import org.eclipse.che.ide.rest.AsyncRequestCallback;
import org.eclipse.che.ide.rest.AsyncRequestFactory;
import org.eclipse.che.ide.rest.DtoUnmarshallerFactory;
import org.eclipse.che.ide.rest.Unmarshallable;
import org.eclipse.che.ide.ui.loaders.request.LoaderFactory;
import org.eclipse.che.ide.ui.loaders.request.MessageLoader;

import java.util.ArrayList;
import java.util.List;

import static org.eclipse.che.api.promises.client.callback.PromiseHelper.newCallback;
import static org.eclipse.che.api.promises.client.callback.PromiseHelper.newPromise;
import static org.eclipse.che.ide.rest.HTTPHeader.CONTENT_TYPE;

/**
 * @author Evgen Vidolob
 */
@Singleton
public class JavaCodeAssistClient {

    private final DtoUnmarshallerFactory unmarshallerFactory;
    private final AsyncRequestFactory    asyncRequestFactory;
    private final MessageLoader          loader;
    private final AppContext appContext;

    @Inject
    public JavaCodeAssistClient(DtoUnmarshallerFactory unmarshallerFactory,
                                AppContext appContext,
                                LoaderFactory loaderFactory,
                                AsyncRequestFactory asyncRequestFactory) {
        this.appContext = appContext;
        this.unmarshallerFactory = unmarshallerFactory;
        this.loader = loaderFactory.newLoader();
        this.asyncRequestFactory = asyncRequestFactory;
    }

    public void computeProposals(String projectPath, String fqn, int offset, String contents, AsyncRequestCallback<Proposals> callback) {
<<<<<<< HEAD
        String url = appContext.getDevMachine().getWsAgentBaseUrl() + "/jdt/" + appContext.getDevMachine().getId() + "/code-assist/compute/completion" + "/?projectpath=" +
=======
        String url = appContext.getDevMachine().getWsAgentBaseUrl() + "/jdt/code-assist/compute/completion" + "/?projectpath=" +
>>>>>>> 794877a8
                     projectPath + "&fqn=" + fqn + "&offset=" + offset;
        asyncRequestFactory.createPostRequest(url, null).data(contents).send(callback);
    }

    public void computeAssistProposals(String projectPath, String fqn, int offset, List<Problem> problems,
                                       AsyncRequestCallback<Proposals> callback) {
<<<<<<< HEAD
        String url = appContext.getDevMachine().getWsAgentBaseUrl() + "/jdt/" + appContext.getDevMachine().getId() + "/code-assist/compute/assist" + "/?projectpath=" +
=======
        String url = appContext.getDevMachine().getWsAgentBaseUrl() + "/jdt/code-assist/compute/assist" + "/?projectpath=" +
>>>>>>> 794877a8
                     projectPath + "&fqn=" + fqn + "&offset=" + offset;
        List<Problem> prob = new ArrayList<>();
        prob.addAll(problems);
        asyncRequestFactory.createPostRequest(url, prob).send(callback);
    }


    public void applyProposal(String sessionId, int index, boolean insert, final AsyncCallback<ProposalApplyResult> callback) {
<<<<<<< HEAD
        String url = appContext.getDevMachine().getWsAgentBaseUrl() + "/jdt/" + appContext.getDevMachine().getId() + "/code-assist/apply/completion/?sessionid=" +
=======
        String url = appContext.getDevMachine().getWsAgentBaseUrl() + "/jdt/code-assist/apply/completion/?sessionid=" +
>>>>>>> 794877a8
                     sessionId + "&index=" + index + "&insert=" + insert;
        Unmarshallable<ProposalApplyResult> unmarshaller =
                unmarshallerFactory.newUnmarshaller(ProposalApplyResult.class);
        asyncRequestFactory.createGetRequest(url).send(new AsyncRequestCallback<ProposalApplyResult>(unmarshaller) {
            @Override
            protected void onSuccess(ProposalApplyResult proposalApplyResult) {
                callback.onSuccess(proposalApplyResult);
            }

            @Override
            protected void onFailure(Throwable throwable) {
                callback.onFailure(throwable);
            }
        });
    }

    public String getProposalDocUrl(int id, String sessionId) {
<<<<<<< HEAD
        return appContext.getDevMachine().getWsAgentBaseUrl() + "/jdt/" + appContext.getDevMachine().getId() + "/code-assist/compute/info?sessionid=" + sessionId +
=======
        return appContext.getDevMachine().getWsAgentBaseUrl() + "/jdt/code-assist/compute/info?sessionid=" + sessionId +
>>>>>>> 794877a8
               "&index=" + id;
    }

    /**
     * Creates edits that describe how to format the given string.
     * Returns the changes required to format source.
     *
     * @param offset
     *         The given offset to start recording the edits (inclusive).
     * @param length
     *         the given length to stop recording the edits (exclusive).
     * @param content
     *         the content to format
     */
    public Promise<List<Change>> format(final int offset, final int length, final String content) {

        return newPromise(new AsyncPromiseHelper.RequestCall<List<Change>>() {
            @Override
            public void makeCall(AsyncCallback<List<Change>> callback) {
<<<<<<< HEAD
                String url = appContext.getDevMachine().getWsAgentBaseUrl() + "/code-formatting/" + appContext.getDevMachine().getId() + "/format?offset=" + offset +
=======
                String url = appContext.getDevMachine().getWsAgentBaseUrl() + "/code-formatting/format?offset=" + offset +
>>>>>>> 794877a8
                             "&length=" + length;
                asyncRequestFactory.createPostRequest(url, null)
                                   .header(CONTENT_TYPE, MimeType.TEXT_PLAIN)
                                   .data(content)
                                   .send(newCallback(callback, unmarshallerFactory.newListUnmarshaller(Change.class)));
            }
        }).then(new Function<List<Change>, List<Change>>() {
            @Override
            public List<Change> apply(List<Change> arg) throws FunctionException {
                final List<Change> changes = new ArrayList<>();
                for (Change change : arg) {
                    changes.add(change);
                }
                return changes;
            }
        });
    }

    /**
     * Organizes the imports of a compilation unit.
     *
     * @param projectPath
     *         path to the project
     * @param fqn
     *         fully qualified name of the java file
     * @return list of imports which have conflicts
     */
    public Promise<List<ConflictImportDTO>> organizeImports(String projectPath, String fqn) {
        String url = appContext.getDevMachine().getWsAgentBaseUrl() +
<<<<<<< HEAD
                     "/jdt/" +
                     appContext.getDevMachine().getId() +
                     "/code-assist/organize-imports?projectpath=" + projectPath +
=======
                     "/jdt/code-assist/organize-imports?projectpath=" + projectPath +
>>>>>>> 794877a8
                     "&fqn=" + fqn;

        return asyncRequestFactory.createPostRequest(url, null)
                                  .loader(loader)
                                  .send(unmarshallerFactory.newListUnmarshaller(ConflictImportDTO.class));
    }

    /**
     * Organizes the imports of a compilation unit.
     *
     * @param projectPath
     *         path to the project
     * @param fqn
     *         fully qualified name of the java file
     */
    public Promise<Void> applyChosenImports(String projectPath, String fqn, ConflictImportDTO chosen) {
        String url = appContext.getDevMachine().getWsAgentBaseUrl() +
<<<<<<< HEAD
                     "/jdt/" +
                     appContext.getDevMachine().getId() +
                     "/code-assist/apply-imports?projectpath=" + projectPath +
=======
                     "/jdt/code-assist/apply-imports?projectpath=" + projectPath +
>>>>>>> 794877a8
                     "&fqn=" + fqn;

        return asyncRequestFactory.createPostRequest(url, chosen)
                                  .loader(loader)
                                  .header(CONTENT_TYPE, MimeType.APPLICATION_JSON)
                                  .send();
    }
}<|MERGE_RESOLUTION|>--- conflicted
+++ resolved
@@ -62,22 +62,14 @@
     }
 
     public void computeProposals(String projectPath, String fqn, int offset, String contents, AsyncRequestCallback<Proposals> callback) {
-<<<<<<< HEAD
-        String url = appContext.getDevMachine().getWsAgentBaseUrl() + "/jdt/" + appContext.getDevMachine().getId() + "/code-assist/compute/completion" + "/?projectpath=" +
-=======
         String url = appContext.getDevMachine().getWsAgentBaseUrl() + "/jdt/code-assist/compute/completion" + "/?projectpath=" +
->>>>>>> 794877a8
                      projectPath + "&fqn=" + fqn + "&offset=" + offset;
         asyncRequestFactory.createPostRequest(url, null).data(contents).send(callback);
     }
 
     public void computeAssistProposals(String projectPath, String fqn, int offset, List<Problem> problems,
                                        AsyncRequestCallback<Proposals> callback) {
-<<<<<<< HEAD
-        String url = appContext.getDevMachine().getWsAgentBaseUrl() + "/jdt/" + appContext.getDevMachine().getId() + "/code-assist/compute/assist" + "/?projectpath=" +
-=======
         String url = appContext.getDevMachine().getWsAgentBaseUrl() + "/jdt/code-assist/compute/assist" + "/?projectpath=" +
->>>>>>> 794877a8
                      projectPath + "&fqn=" + fqn + "&offset=" + offset;
         List<Problem> prob = new ArrayList<>();
         prob.addAll(problems);
@@ -86,11 +78,7 @@
 
 
     public void applyProposal(String sessionId, int index, boolean insert, final AsyncCallback<ProposalApplyResult> callback) {
-<<<<<<< HEAD
-        String url = appContext.getDevMachine().getWsAgentBaseUrl() + "/jdt/" + appContext.getDevMachine().getId() + "/code-assist/apply/completion/?sessionid=" +
-=======
         String url = appContext.getDevMachine().getWsAgentBaseUrl() + "/jdt/code-assist/apply/completion/?sessionid=" +
->>>>>>> 794877a8
                      sessionId + "&index=" + index + "&insert=" + insert;
         Unmarshallable<ProposalApplyResult> unmarshaller =
                 unmarshallerFactory.newUnmarshaller(ProposalApplyResult.class);
@@ -108,11 +96,7 @@
     }
 
     public String getProposalDocUrl(int id, String sessionId) {
-<<<<<<< HEAD
-        return appContext.getDevMachine().getWsAgentBaseUrl() + "/jdt/" + appContext.getDevMachine().getId() + "/code-assist/compute/info?sessionid=" + sessionId +
-=======
         return appContext.getDevMachine().getWsAgentBaseUrl() + "/jdt/code-assist/compute/info?sessionid=" + sessionId +
->>>>>>> 794877a8
                "&index=" + id;
     }
 
@@ -132,11 +116,7 @@
         return newPromise(new AsyncPromiseHelper.RequestCall<List<Change>>() {
             @Override
             public void makeCall(AsyncCallback<List<Change>> callback) {
-<<<<<<< HEAD
-                String url = appContext.getDevMachine().getWsAgentBaseUrl() + "/code-formatting/" + appContext.getDevMachine().getId() + "/format?offset=" + offset +
-=======
                 String url = appContext.getDevMachine().getWsAgentBaseUrl() + "/code-formatting/format?offset=" + offset +
->>>>>>> 794877a8
                              "&length=" + length;
                 asyncRequestFactory.createPostRequest(url, null)
                                    .header(CONTENT_TYPE, MimeType.TEXT_PLAIN)
@@ -166,13 +146,7 @@
      */
     public Promise<List<ConflictImportDTO>> organizeImports(String projectPath, String fqn) {
         String url = appContext.getDevMachine().getWsAgentBaseUrl() +
-<<<<<<< HEAD
-                     "/jdt/" +
-                     appContext.getDevMachine().getId() +
-                     "/code-assist/organize-imports?projectpath=" + projectPath +
-=======
                      "/jdt/code-assist/organize-imports?projectpath=" + projectPath +
->>>>>>> 794877a8
                      "&fqn=" + fqn;
 
         return asyncRequestFactory.createPostRequest(url, null)
@@ -190,13 +164,7 @@
      */
     public Promise<Void> applyChosenImports(String projectPath, String fqn, ConflictImportDTO chosen) {
         String url = appContext.getDevMachine().getWsAgentBaseUrl() +
-<<<<<<< HEAD
-                     "/jdt/" +
-                     appContext.getDevMachine().getId() +
-                     "/code-assist/apply-imports?projectpath=" + projectPath +
-=======
                      "/jdt/code-assist/apply-imports?projectpath=" + projectPath +
->>>>>>> 794877a8
                      "&fqn=" + fqn;
 
         return asyncRequestFactory.createPostRequest(url, chosen)
