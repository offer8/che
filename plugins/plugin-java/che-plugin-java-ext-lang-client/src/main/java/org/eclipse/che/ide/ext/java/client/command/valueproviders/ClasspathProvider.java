/*******************************************************************************
 * Copyright (c) 2012-2016 Codenvy, S.A.
 * All rights reserved. This program and the accompanying materials
 * are made available under the terms of the Eclipse Public License v1.0
 * which accompanies this distribution, and is available at
 * http://www.eclipse.org/legal/epl-v10.html
 *
 * Contributors:
 *   Codenvy, S.A. - initial API and implementation
 *******************************************************************************/
package org.eclipse.che.ide.ext.java.client.command.valueproviders;

import com.google.inject.Inject;
import com.google.inject.Singleton;

import org.eclipse.che.api.promises.client.Function;
import org.eclipse.che.api.promises.client.FunctionException;
import org.eclipse.che.api.promises.client.Promise;
import org.eclipse.che.api.promises.client.PromiseProvider;
import org.eclipse.che.ide.api.app.AppContext;
import org.eclipse.che.ide.api.resources.Project;
import org.eclipse.che.ide.api.resources.Resource;
import org.eclipse.che.ide.ext.java.client.command.ClasspathContainer;
import org.eclipse.che.ide.ext.java.client.project.classpath.ClasspathResolver;
<<<<<<< HEAD
import org.eclipse.che.ide.ext.java.client.util.JavaUtil;
import org.eclipse.che.ide.ext.java.shared.dto.classpath.ClasspathEntryDTO;
=======
import org.eclipse.che.ide.ext.java.shared.Constants;
import org.eclipse.che.ide.ext.java.shared.dto.classpath.ClasspathEntryDto;
>>>>>>> 794877a8
import org.eclipse.che.ide.extension.machine.client.command.valueproviders.CommandPropertyValueProvider;

import java.util.List;
import java.util.Set;

/**
 * Provides project's classpath.
 *
 * @author Valeriy Svydenko
 */
@Singleton
public class ClasspathProvider implements CommandPropertyValueProvider {
    private static final String KEY = "${project.java.classpath}";

    private final ClasspathContainer classpathContainer;
    private final ClasspathResolver  classpathResolver;
    private final AppContext         appContext;
    private final PromiseProvider    promises;

    @Inject
    public ClasspathProvider(ClasspathContainer classpathContainer,
                             ClasspathResolver classpathResolver,
                             AppContext appContext,
                             PromiseProvider promises) {
        this.classpathContainer = classpathContainer;
        this.classpathResolver = classpathResolver;
        this.appContext = appContext;
        this.promises = promises;
    }

    @Override
    public String getKey() {
        return KEY;
    }

    @Override
    public Promise<String> getValue() {

        final Resource[] resources = appContext.getResources();

        if (resources != null && resources.length == 1) {

            final Resource resource = resources[0];
            final Project project = resource.getRelatedProject();

<<<<<<< HEAD
            if (JavaUtil.isJavaProject(project)) {
                return classpathContainer.getClasspathEntries(project.getLocation().toString()).then(
                        new Function<List<ClasspathEntryDTO>, String>() {
                            @Override
                            public String apply(List<ClasspathEntryDTO> arg) throws FunctionException {
                                classpathResolver.resolveClasspathEntries(arg);
                                Set<String> sources = classpathResolver.getSources();
                                StringBuilder classpath = new StringBuilder("");
                                for (String source : sources) {
                                    classpath.append(source);
                                }
=======
        return classpathContainer.getClasspathEntries(projectPath).then(
                new Function<List<ClasspathEntryDto>, String>() {
                    @Override
                    public String apply(List<ClasspathEntryDto> arg) throws FunctionException {
                        classpathResolver.resolveClasspathEntries(arg);
                        Set<String> libs = classpathResolver.getLibs();
                        StringBuilder classpath = new StringBuilder("");
                        for (String lib : libs) {
                            classpath.append(lib);
                        }
>>>>>>> 794877a8

                                if (classpath.toString().isEmpty()) {
                                    classpath.append(appContext.getProjectsRoot()).append(project.getLocation().toString());
                                }

                                classpath.append(':');

                                return classpath.toString();
                            }
                        });
            } else {
                return promises.resolve("");
            }
        }

        return promises.resolve("");
    }

}<|MERGE_RESOLUTION|>--- conflicted
+++ resolved
@@ -22,13 +22,8 @@
 import org.eclipse.che.ide.api.resources.Resource;
 import org.eclipse.che.ide.ext.java.client.command.ClasspathContainer;
 import org.eclipse.che.ide.ext.java.client.project.classpath.ClasspathResolver;
-<<<<<<< HEAD
 import org.eclipse.che.ide.ext.java.client.util.JavaUtil;
-import org.eclipse.che.ide.ext.java.shared.dto.classpath.ClasspathEntryDTO;
-=======
-import org.eclipse.che.ide.ext.java.shared.Constants;
 import org.eclipse.che.ide.ext.java.shared.dto.classpath.ClasspathEntryDto;
->>>>>>> 794877a8
 import org.eclipse.che.ide.extension.machine.client.command.valueproviders.CommandPropertyValueProvider;
 
 import java.util.List;
@@ -74,30 +69,17 @@
             final Resource resource = resources[0];
             final Project project = resource.getRelatedProject();
 
-<<<<<<< HEAD
             if (JavaUtil.isJavaProject(project)) {
                 return classpathContainer.getClasspathEntries(project.getLocation().toString()).then(
-                        new Function<List<ClasspathEntryDTO>, String>() {
+                        new Function<List<ClasspathEntryDto>, String>() {
                             @Override
-                            public String apply(List<ClasspathEntryDTO> arg) throws FunctionException {
+                            public String apply(List<ClasspathEntryDto> arg) throws FunctionException {
                                 classpathResolver.resolveClasspathEntries(arg);
                                 Set<String> sources = classpathResolver.getSources();
                                 StringBuilder classpath = new StringBuilder("");
                                 for (String source : sources) {
                                     classpath.append(source);
                                 }
-=======
-        return classpathContainer.getClasspathEntries(projectPath).then(
-                new Function<List<ClasspathEntryDto>, String>() {
-                    @Override
-                    public String apply(List<ClasspathEntryDto> arg) throws FunctionException {
-                        classpathResolver.resolveClasspathEntries(arg);
-                        Set<String> libs = classpathResolver.getLibs();
-                        StringBuilder classpath = new StringBuilder("");
-                        for (String lib : libs) {
-                            classpath.append(lib);
-                        }
->>>>>>> 794877a8
 
                                 if (classpath.toString().isEmpty()) {
                                     classpath.append(appContext.getProjectsRoot()).append(project.getLocation().toString());
