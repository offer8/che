--- conflicted
+++ resolved
@@ -15,6 +15,7 @@
 
 import org.eclipse.che.api.promises.client.Promise;
 import org.eclipse.che.ide.api.workspace.Workspace;
+import org.eclipse.che.ide.api.app.AppContext;
 import org.eclipse.che.ide.ext.java.shared.dto.refactoring.ChangeCreationResult;
 import org.eclipse.che.ide.ext.java.shared.dto.refactoring.ChangeEnabledState;
 import org.eclipse.che.ide.ext.java.shared.dto.refactoring.ChangePreview;
@@ -59,98 +60,45 @@
     @Inject
     public RefactoringServiceClientImpl(AsyncRequestFactory asyncRequestFactory,
                                         DtoUnmarshallerFactory unmarshallerFactory,
-<<<<<<< HEAD
-                                        @Named("cheExtensionPath") String extPath,
-                                        Workspace workspace,
-=======
                                         AppContext appContext,
->>>>>>> eb55f0cd
                                         LoaderFactory loaderFactory) {
         this.asyncRequestFactory = asyncRequestFactory;
         this.unmarshallerFactory = unmarshallerFactory;
         this.appContext = appContext;
         this.loader = loaderFactory.newLoader();
-<<<<<<< HEAD
-
-        this.pathToService = extPath + "/jdt/" + workspace.getId() + "/refactoring/";
-=======
-        this.pathToService = "/jdt/" + appContext.getWorkspaceId() + "/refactoring/";
->>>>>>> eb55f0cd
+        this.pathToService = "/jdt/" + appContext.getDevMachine().getId() + "/refactoring/";
     }
 
     /** {@inheritDoc} */
     @Override
     public Promise<String> createMoveRefactoring(final CreateMoveRefactoring moveRefactoring) {
-<<<<<<< HEAD
-        return asyncRequestFactory.createPostRequest(pathToService + "move/create", moveRefactoring)
+        return asyncRequestFactory.createPostRequest(appContext.getDevMachine().getWsAgentBaseUrl() + pathToService + "move/create", moveRefactoring)
                                   .header(ACCEPT, TEXT_PLAIN)
                                   .header(CONTENT_TYPE, APPLICATION_JSON)
                                   .loader(loader)
                                   .send(new StringUnmarshaller());
-=======
-        return newPromise(new AsyncPromiseHelper.RequestCall<String>() {
-            @Override
-            public void makeCall(AsyncCallback<String> callback) {
-
-                asyncRequestFactory
-                        .createPostRequest(appContext.getDevMachine().getWsAgentBaseUrl() + pathToService + "move/create", moveRefactoring)
-                        .header(ACCEPT, TEXT_PLAIN)
-                        .header(CONTENT_TYPE, APPLICATION_JSON)
-                        .loader(loader)
-                        .send(newCallback(callback, new StringUnmarshaller()));
-            }
-        });
->>>>>>> eb55f0cd
     }
 
     /** {@inheritDoc} */
     @Override
     public Promise<RenameRefactoringSession> createRenameRefactoring(final CreateRenameRefactoring settings) {
-<<<<<<< HEAD
-        final String url = pathToService + "rename/create";
+        final String url = appContext.getDevMachine().getWsAgentBaseUrl() + pathToService + "rename/create";
         return asyncRequestFactory.createPostRequest(url, settings)
                                   .header(ACCEPT, APPLICATION_JSON)
                                   .header(CONTENT_TYPE, APPLICATION_JSON)
                                   .loader(loader)
                                   .send(unmarshallerFactory.newUnmarshaller(RenameRefactoringSession.class));
-=======
-        final String url = appContext.getDevMachine().getWsAgentBaseUrl() + pathToService + "rename/create";
-        return newPromise(new AsyncPromiseHelper.RequestCall<RenameRefactoringSession>() {
-            @Override
-            public void makeCall(AsyncCallback<RenameRefactoringSession> callback) {
-                asyncRequestFactory.createPostRequest(url, settings)
-                                   .header(ACCEPT, APPLICATION_JSON)
-                                   .header(CONTENT_TYPE, APPLICATION_JSON)
-                                   .loader(loader)
-                                   .send(newCallback(callback, unmarshallerFactory.newUnmarshaller(RenameRefactoringSession.class)));
-            }
-        });
->>>>>>> eb55f0cd
     }
 
     /** {@inheritDoc} */
     @Override
     public Promise<RefactoringResult> applyLinkedModeRename(final LinkedRenameRefactoringApply refactoringApply) {
-<<<<<<< HEAD
-        final String url = pathToService + "rename/linked/apply";
+        final String url = appContext.getDevMachine().getWsAgentBaseUrl() + pathToService + "rename/linked/apply";
         return asyncRequestFactory.createPostRequest(url, refactoringApply)
                                   .header(ACCEPT, APPLICATION_JSON)
                                   .header(CONTENT_TYPE, APPLICATION_JSON)
                                   .loader(loader)
                                   .send(unmarshallerFactory.newUnmarshaller(RefactoringResult.class));
-=======
-        final String url = appContext.getDevMachine().getWsAgentBaseUrl() + pathToService + "rename/linked/apply";
-        return newPromise(new AsyncPromiseHelper.RequestCall<RefactoringResult>() {
-            @Override
-            public void makeCall(AsyncCallback<RefactoringResult> callback) {
-                asyncRequestFactory.createPostRequest(url, refactoringApply)
-                                   .header(ACCEPT, APPLICATION_JSON)
-                                   .header(CONTENT_TYPE, APPLICATION_JSON)
-                                   .loader(loader)
-                                   .send(newCallback(callback, unmarshallerFactory.newUnmarshaller(RefactoringResult.class)));
-            }
-        });
->>>>>>> eb55f0cd
     }
 
     /** {@inheritDoc} */
