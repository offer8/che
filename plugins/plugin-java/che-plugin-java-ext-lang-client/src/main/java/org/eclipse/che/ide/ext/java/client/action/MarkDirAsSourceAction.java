/*******************************************************************************
 * Copyright (c) 2012-2016 Codenvy, S.A.
 * All rights reserved. This program and the accompanying materials
 * are made available under the terms of the Eclipse Public License v1.0
 * which accompanies this distribution, and is available at
 * http://www.eclipse.org/legal/epl-v10.html
 *
 * Contributors:
 *   Codenvy, S.A. - initial API and implementation
 *******************************************************************************/
package org.eclipse.che.ide.ext.java.client.action;

import com.google.inject.Inject;
import com.google.inject.Singleton;

import org.eclipse.che.api.promises.client.Operation;
import org.eclipse.che.api.promises.client.OperationException;
import org.eclipse.che.api.promises.client.PromiseError;
import org.eclipse.che.ide.api.action.AbstractPerspectiveAction;
import org.eclipse.che.ide.api.action.ActionEvent;
import org.eclipse.che.ide.api.app.AppContext;
import org.eclipse.che.ide.api.notification.NotificationManager;
import org.eclipse.che.ide.api.resources.Container;
import org.eclipse.che.ide.api.resources.Resource;
import org.eclipse.che.ide.ext.java.client.JavaLocalizationConstant;
import org.eclipse.che.ide.ext.java.client.JavaResources;
import org.eclipse.che.ide.ext.java.client.project.classpath.ClasspathResolver;
import org.eclipse.che.ide.ext.java.client.project.classpath.service.ClasspathServiceClient;
<<<<<<< HEAD
import org.eclipse.che.ide.ext.java.client.resource.SourceFolderMarker;
import org.eclipse.che.ide.ext.java.shared.dto.classpath.ClasspathEntryDTO;
=======
import org.eclipse.che.ide.ext.java.client.project.node.PackageNode;
import org.eclipse.che.ide.ext.java.client.project.node.SourceFolderNode;
import org.eclipse.che.ide.ext.java.shared.dto.classpath.ClasspathEntryDto;
import org.eclipse.che.ide.part.explorer.project.ProjectExplorerPresenter;
import org.eclipse.che.ide.project.node.FolderReferenceNode;
>>>>>>> 794877a8

import java.util.List;

import static com.google.common.base.Preconditions.checkState;
import static java.util.Collections.singletonList;
import static org.eclipse.che.ide.api.notification.StatusNotification.DisplayMode.EMERGE_MODE;
import static org.eclipse.che.ide.api.notification.StatusNotification.Status.FAIL;
import static org.eclipse.che.ide.ext.java.client.util.JavaUtil.isJavaProject;
import static org.eclipse.che.ide.workspace.perspectives.project.ProjectPerspective.PROJECT_PERSPECTIVE_ID;

/**
 * The action which marks a folder into the project as source folder.
 *
 * @author Valeriy Svydenko
 */
@Singleton
public class MarkDirAsSourceAction extends AbstractPerspectiveAction {
    private final AppContext               appContext;
    private final ClasspathServiceClient   classpathService;
    private final ClasspathResolver        classpathResolver;
    private final NotificationManager      notificationManager;

    @Inject
    public MarkDirAsSourceAction(JavaResources javaResources,
                                 AppContext appContext,
                                 ClasspathServiceClient classpathService,
                                 ClasspathResolver classpathResolver,
                                 NotificationManager notificationManager,
                                 JavaLocalizationConstant locale) {
        super(singletonList(PROJECT_PERSPECTIVE_ID),
              locale.markDirectoryAsSourceAction(),
              locale.markDirectoryAsSourceDescription(),
              null,
              javaResources.sourceFolder());

        this.appContext = appContext;
        this.classpathService = classpathService;
        this.classpathResolver = classpathResolver;
        this.notificationManager = notificationManager;
    }

    @Override
    public void actionPerformed(ActionEvent e) {
        final Resource resource = appContext.getResource();

        checkState(resource instanceof Container, "Parent should be a container");

<<<<<<< HEAD
        classpathService.getClasspath(resource.getRelatedProject().getLocation().toString()).then(new Operation<List<ClasspathEntryDTO>>() {
=======
        updateClasspath(currentProject, folder);
    }

    @Override
    public void updateInPerspective(ActionEvent e) {
        Selection<?> selection = projectExplorer.getSelection();
        if (selection == null) {
            e.getPresentation().setEnabledAndVisible(false);
            return;
        }

        Object headElement = selection.getHeadElement();
        e.getPresentation().setVisible(!(headElement instanceof SourceFolderNode));

        e.getPresentation().setEnabled(selection.isSingleSelection() &&
                                       (headElement instanceof FolderReferenceNode) &&
                                       !(headElement instanceof PackageNode));
    }

    private void updateClasspath(final CurrentProject currentProject, final FolderReferenceNode folder) {
        classpathService.getClasspath(currentProject.getProjectConfig().getPath()).then(new Operation<List<ClasspathEntryDto>>() {
>>>>>>> 794877a8
            @Override
            public void apply(List<ClasspathEntryDto> arg) throws OperationException {
                classpathResolver.resolveClasspathEntries(arg);
                classpathResolver.getSources().add(resource.getLocation().toString());
                classpathResolver.updateClasspath();
            }
        }).catchError(new Operation<PromiseError>() {
            @Override
            public void apply(PromiseError arg) throws OperationException {
                notificationManager.notify("Can't get classpath", arg.getMessage(), FAIL, EMERGE_MODE);
            }
        });
    }

    @Override
    public void updateInPerspective(ActionEvent e) {
        final Resource[] resources = appContext.getResources();
        final boolean inJavaProject = resources != null && resources.length == 1 && isJavaProject(resources[0].getRelatedProject());

        e.getPresentation().setEnabledAndVisible(inJavaProject && !resources[0].getMarker(SourceFolderMarker.ID).isPresent());
    }
}<|MERGE_RESOLUTION|>--- conflicted
+++ resolved
@@ -26,16 +26,8 @@
 import org.eclipse.che.ide.ext.java.client.JavaResources;
 import org.eclipse.che.ide.ext.java.client.project.classpath.ClasspathResolver;
 import org.eclipse.che.ide.ext.java.client.project.classpath.service.ClasspathServiceClient;
-<<<<<<< HEAD
 import org.eclipse.che.ide.ext.java.client.resource.SourceFolderMarker;
-import org.eclipse.che.ide.ext.java.shared.dto.classpath.ClasspathEntryDTO;
-=======
-import org.eclipse.che.ide.ext.java.client.project.node.PackageNode;
-import org.eclipse.che.ide.ext.java.client.project.node.SourceFolderNode;
 import org.eclipse.che.ide.ext.java.shared.dto.classpath.ClasspathEntryDto;
-import org.eclipse.che.ide.part.explorer.project.ProjectExplorerPresenter;
-import org.eclipse.che.ide.project.node.FolderReferenceNode;
->>>>>>> 794877a8
 
 import java.util.List;
 
@@ -83,31 +75,7 @@
 
         checkState(resource instanceof Container, "Parent should be a container");
 
-<<<<<<< HEAD
-        classpathService.getClasspath(resource.getRelatedProject().getLocation().toString()).then(new Operation<List<ClasspathEntryDTO>>() {
-=======
-        updateClasspath(currentProject, folder);
-    }
-
-    @Override
-    public void updateInPerspective(ActionEvent e) {
-        Selection<?> selection = projectExplorer.getSelection();
-        if (selection == null) {
-            e.getPresentation().setEnabledAndVisible(false);
-            return;
-        }
-
-        Object headElement = selection.getHeadElement();
-        e.getPresentation().setVisible(!(headElement instanceof SourceFolderNode));
-
-        e.getPresentation().setEnabled(selection.isSingleSelection() &&
-                                       (headElement instanceof FolderReferenceNode) &&
-                                       !(headElement instanceof PackageNode));
-    }
-
-    private void updateClasspath(final CurrentProject currentProject, final FolderReferenceNode folder) {
-        classpathService.getClasspath(currentProject.getProjectConfig().getPath()).then(new Operation<List<ClasspathEntryDto>>() {
->>>>>>> 794877a8
+        classpathService.getClasspath(resource.getRelatedProject().getLocation().toString()).then(new Operation<List<ClasspathEntryDto>>() {
             @Override
             public void apply(List<ClasspathEntryDto> arg) throws OperationException {
                 classpathResolver.resolveClasspathEntries(arg);
