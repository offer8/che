/*******************************************************************************
 * Copyright (c) 2012-2016 Codenvy, S.A.
 * All rights reserved. This program and the accompanying materials
 * are made available under the terms of the Eclipse Public License v1.0
 * which accompanies this distribution, and is available at
 * http://www.eclipse.org/legal/epl-v10.html
 *
 * Contributors:
 *   Codenvy, S.A. - initial API and implementation
 *******************************************************************************/
package org.eclipse.che.ide.ext.java.client.search;

import com.google.gwt.http.client.RequestBuilder;
import com.google.gwt.user.client.rpc.AsyncCallback;
import com.google.inject.Inject;
import com.google.inject.Singleton;

import org.eclipse.che.api.promises.client.Promise;
import org.eclipse.che.api.promises.client.callback.AsyncPromiseHelper;
import org.eclipse.che.api.promises.client.callback.PromiseHelper;
import org.eclipse.che.ide.api.workspace.Workspace;
import org.eclipse.che.ide.dto.DtoFactory;
import org.eclipse.che.ide.ext.java.shared.dto.search.FindUsagesRequest;
import org.eclipse.che.ide.ext.java.shared.dto.search.FindUsagesResponse;
import org.eclipse.che.ide.rest.DtoUnmarshallerFactory;
import org.eclipse.che.ide.ui.loaders.request.LoaderFactory;
import org.eclipse.che.ide.ui.loaders.request.MessageLoader;
import org.eclipse.che.ide.websocket.MessageBuilder;
import org.eclipse.che.ide.websocket.MessageBus;
import org.eclipse.che.ide.websocket.MessageBusProvider;
import org.eclipse.che.ide.websocket.WebSocketException;
import org.eclipse.che.ide.websocket.rest.RequestCallback;

import static org.eclipse.che.ide.MimeType.APPLICATION_JSON;
import static org.eclipse.che.ide.rest.HTTPHeader.ACCEPT;
import static org.eclipse.che.ide.rest.HTTPHeader.CONTENTTYPE;

/**
 * WebSocket implementation of JavaSearchService
 *
 * @author Evgen Vidolob
 */
@Singleton
public class JavaSearchServiceWS implements JavaSearchService {

    private MessageBusProvider     provider;
    private DtoFactory             dtoFactory;
    private MessageLoader          loader;
    private DtoUnmarshallerFactory unmarshallerFactory;
    private String                 pathToService;

    @Inject
    public JavaSearchServiceWS(MessageBusProvider provider,
                               Workspace workspace,
                               DtoFactory dtoFactory,
                               LoaderFactory loaderFactory,
                               DtoUnmarshallerFactory unmarshallerFactory) {
        this.provider = provider;
        this.dtoFactory = dtoFactory;
        this.loader = loaderFactory.newLoader();
        this.unmarshallerFactory = unmarshallerFactory;
<<<<<<< HEAD
        this.pathToService = "/jdt/" + workspace.getId() + "/search/";
=======
        this.pathToService = "/jdt/search/";
>>>>>>> 794877a8
    }

    @Override
    public Promise<FindUsagesResponse> findUsages(final FindUsagesRequest request) {
        final MessageBus messageBus = provider.getMachineMessageBus();

        return PromiseHelper.newPromise(new AsyncPromiseHelper.RequestCall<FindUsagesResponse>() {
            @Override
            public void makeCall(final AsyncCallback<FindUsagesResponse> callback) {
                MessageBuilder builder = new MessageBuilder(RequestBuilder.POST, pathToService + "find/usages");
                builder.data(dtoFactory.toJson(request))
                       .header(CONTENTTYPE, APPLICATION_JSON)
                       .header(ACCEPT, APPLICATION_JSON);
                loader.show();
                try {
                    messageBus.send(builder.build(), new RequestCallback<FindUsagesResponse>(
                            unmarshallerFactory.newWSUnmarshaller(FindUsagesResponse.class)) {
                        @Override
                        protected void onSuccess(FindUsagesResponse result) {
                            loader.hide();
                            callback.onSuccess(result);
                        }

                        @Override
                        protected void onFailure(Throwable exception) {
                            loader.hide();
                            callback.onFailure(exception);
                        }
                    });
                } catch (WebSocketException e) {
                    loader.hide();
                    callback.onFailure(e);
                }
            }
        });
    }
}<|MERGE_RESOLUTION|>--- conflicted
+++ resolved
@@ -18,7 +18,7 @@
 import org.eclipse.che.api.promises.client.Promise;
 import org.eclipse.che.api.promises.client.callback.AsyncPromiseHelper;
 import org.eclipse.che.api.promises.client.callback.PromiseHelper;
-import org.eclipse.che.ide.api.workspace.Workspace;
+import org.eclipse.che.ide.api.app.AppContext;
 import org.eclipse.che.ide.dto.DtoFactory;
 import org.eclipse.che.ide.ext.java.shared.dto.search.FindUsagesRequest;
 import org.eclipse.che.ide.ext.java.shared.dto.search.FindUsagesResponse;
@@ -51,7 +51,7 @@
 
     @Inject
     public JavaSearchServiceWS(MessageBusProvider provider,
-                               Workspace workspace,
+                               AppContext appContext,
                                DtoFactory dtoFactory,
                                LoaderFactory loaderFactory,
                                DtoUnmarshallerFactory unmarshallerFactory) {
@@ -59,11 +59,7 @@
         this.dtoFactory = dtoFactory;
         this.loader = loaderFactory.newLoader();
         this.unmarshallerFactory = unmarshallerFactory;
-<<<<<<< HEAD
-        this.pathToService = "/jdt/" + workspace.getId() + "/search/";
-=======
         this.pathToService = "/jdt/search/";
->>>>>>> 794877a8
     }
 
     @Override
