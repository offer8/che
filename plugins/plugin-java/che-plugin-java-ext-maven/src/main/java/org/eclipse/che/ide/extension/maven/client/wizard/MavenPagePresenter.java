--- conflicted
+++ resolved
@@ -57,10 +57,6 @@
     protected final MavenPageView          view;
     protected final EventBus               eventBus;
     private final   ProjectServiceClient   projectServiceClient;
-<<<<<<< HEAD
-=======
-    private final   DialogFactory          dialogFactory;
->>>>>>> 816d87f4
     private final   DtoUnmarshallerFactory dtoUnmarshallerFactory;
     private final   AppContext             appContext;
 
@@ -69,19 +65,11 @@
                               EventBus eventBus,
                               AppContext appContext,
                               ProjectServiceClient projectServiceClient,
-<<<<<<< HEAD
-=======
-                              DialogFactory dialogFactory,
->>>>>>> 816d87f4
                               DtoUnmarshallerFactory dtoUnmarshallerFactory) {
         super();
         this.view = view;
         this.eventBus = eventBus;
         this.projectServiceClient = projectServiceClient;
-<<<<<<< HEAD
-=======
-        this.dialogFactory = dialogFactory;
->>>>>>> 816d87f4
         this.dtoUnmarshallerFactory = dtoUnmarshallerFactory;
         view.setDelegate(this);
 
@@ -142,14 +130,9 @@
 
                     @Override
                     protected void onFailure(Throwable exception) {
-<<<<<<< HEAD
 //                        final String message = dtoFactory.createDtoFromJson(exception.getMessage(), ServiceError.class).getMessage();
 //                        dialogFactory.createMessageDialog("Not valid Maven project", message, null).show();
 //                        Log.error(MavenPagePresenter.class, exception);
-=======
-                        dialogFactory.createMessageDialog("Not valid Maven project", exception.getLocalizedMessage(), null).show();
-                        Log.error(MavenPagePresenter.class, exception);
->>>>>>> 816d87f4
                     }
                 });
     }
