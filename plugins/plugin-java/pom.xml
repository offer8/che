<?xml version="1.0" encoding="UTF-8"?>
<!--

    Copyright (c) 2012-2016 Codenvy, S.A.
    All rights reserved. This program and the accompanying materials
    are made available under the terms of the Eclipse Public License v1.0
    which accompanies this distribution, and is available at
    http://www.eclipse.org/legal/epl-v10.html

    Contributors:
      Codenvy, S.A. - initial API and implementation

-->
<project xmlns="http://maven.apache.org/POM/4.0.0" xmlns:xsi="http://www.w3.org/2001/XMLSchema-instance" xsi:schemaLocation="http://maven.apache.org/POM/4.0.0 http://maven.apache.org/maven-v4_0_0.xsd">
    <modelVersion>4.0.0</modelVersion>
    <parent>
        <artifactId>che-plugin-parent</artifactId>
        <groupId>org.eclipse.che.plugin</groupId>
        <version>4.3.0-RC1-SNAPSHOT</version>
        <relativePath>../pom.xml</relativePath>
    </parent>
    <artifactId>che-plugin-java-parent</artifactId>
    <packaging>pom</packaging>
    <name>Che Plugin :: Java :: Parent</name>
    <modules>
        <module>che-plugin-java-ext-jdt</module>
        <module>che-plugin-java-ext-lang-shared</module>
        <module>che-plugin-java-ext-lang-server</module>
        <module>che-plugin-java-ext-lang-client</module>
<<<<<<< HEAD
=======
        <module>che-plugin-java-plain</module>
        <module>che-plugin-java-debugger-server</module>
        <module>che-plugin-java-debugger-ide</module>
>>>>>>> e7699d37
    </modules>
    <build>
        <pluginManagement>
            <plugins>
                <plugin>
                    <groupId>org.eclipse.che.core</groupId>
                    <artifactId>che-core-api-dto-maven-plugin</artifactId>
                    <version>${project.version}</version>
                </plugin>
            </plugins>
        </pluginManagement>
    </build>
    <!-- skip tests on Windows -->
    <profiles>
        <profile>
            <id>windows</id>
            <activation>
                <os>
                    <family>Windows</family>
                </os>
            </activation>
            <properties>
                <skipTests>true</skipTests>
            </properties>
        </profile>
    </profiles>
</project><|MERGE_RESOLUTION|>--- conflicted
+++ resolved
@@ -27,12 +27,7 @@
         <module>che-plugin-java-ext-lang-shared</module>
         <module>che-plugin-java-ext-lang-server</module>
         <module>che-plugin-java-ext-lang-client</module>
-<<<<<<< HEAD
-=======
         <module>che-plugin-java-plain</module>
-        <module>che-plugin-java-debugger-server</module>
-        <module>che-plugin-java-debugger-ide</module>
->>>>>>> e7699d37
     </modules>
     <build>
         <pluginManagement>
