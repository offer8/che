--- conflicted
+++ resolved
@@ -16,11 +16,7 @@
     <parent>
         <artifactId>che-core-commons-parent</artifactId>
         <groupId>org.eclipse.che.core</groupId>
-<<<<<<< HEAD
-        <version>4.0.0-RC7-SNAPSHOT</version>
-=======
         <version>4.0.0-RC9-SNAPSHOT</version>
->>>>>>> 8482352d
     </parent>
     <artifactId>che-core-commons-schedule</artifactId>
     <packaging>jar</packaging>
