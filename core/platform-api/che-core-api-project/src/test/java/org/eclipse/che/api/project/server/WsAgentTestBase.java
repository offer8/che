--- conflicted
+++ resolved
@@ -22,16 +22,11 @@
 import org.eclipse.che.api.project.server.type.ProjectTypeRegistry;
 import org.eclipse.che.api.project.server.type.ValueProvider;
 import org.eclipse.che.api.project.server.type.ValueProviderFactory;
-<<<<<<< HEAD
+import org.eclipse.che.api.project.server.type.ValueStorageException;
 import org.eclipse.che.api.vfs.impl.file.DefaultFileWatcherNotificationHandler;
 import org.eclipse.che.api.vfs.impl.file.FileTreeWatcher;
 import org.eclipse.che.api.vfs.impl.file.FileWatcherNotificationHandler;
 import org.eclipse.che.api.vfs.impl.file.LocalVirtualFileSystemProvider;
-=======
-import org.eclipse.che.api.project.server.type.ValueStorageException;
-import org.eclipse.che.api.vfs.ArchiverFactory;
-import org.eclipse.che.api.vfs.impl.file.LocalVirtualFileSystem;
->>>>>>> b74ddb91
 import org.eclipse.che.api.vfs.search.impl.FSLuceneSearcherProvider;
 import org.eclipse.che.api.workspace.shared.dto.ProjectConfigDto;
 import org.eclipse.che.api.workspace.shared.dto.UsersWorkspaceDto;
@@ -113,20 +108,13 @@
 
         this.projectRegistry = new ProjectRegistry(workspaceHolder, vfsProvider, projectTypeRegistry);
 
-<<<<<<< HEAD
+        this.importerRegistry = new ProjectImporterRegistry(new HashSet<>());
+
         fileWatcherNotificationHandler = new DefaultFileWatcherNotificationHandler(vfsProvider);
         fileTreeWatcher = new FileTreeWatcher(root, new HashSet<>(), fileWatcherNotificationHandler);
 
         pm = new ProjectManager(vfsProvider, eventService, projectTypeRegistry, projectHandlerRegistry,
-                                null, projectRegistry, fileWatcherNotificationHandler, fileTreeWatcher);
-=======
-        this.importerRegistry = new ProjectImporterRegistry(new HashSet<>());
-
-        pm = new ProjectManager(vfs, eventService, projectTypeRegistry, projectHandlerRegistry,
-                                importerRegistry, projectRegistry);
-
-
->>>>>>> b74ddb91
+                                importerRegistry, projectRegistry, fileWatcherNotificationHandler, fileTreeWatcher);
     }
 
 
