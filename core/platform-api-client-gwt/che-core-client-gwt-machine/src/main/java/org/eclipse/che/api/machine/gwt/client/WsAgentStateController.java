/*******************************************************************************
 * Copyright (c) 2012-2016 Codenvy, S.A.
 * All rights reserved. This program and the accompanying materials
 * are made available under the terms of the Eclipse Public License v1.0
 * which accompanies this distribution, and is available at
 * http://www.eclipse.org/legal/epl-v10.html
 *
 * Contributors:
 *   Codenvy, S.A. - initial API and implementation
 *******************************************************************************/
package org.eclipse.che.api.machine.gwt.client;

import com.google.gwt.json.client.JSONArray;
import com.google.gwt.json.client.JSONObject;
import com.google.gwt.json.client.JSONParser;
import com.google.gwt.user.client.Timer;
import com.google.gwt.user.client.rpc.AsyncCallback;
import com.google.inject.Inject;
import com.google.inject.Singleton;
import com.google.inject.name.Named;
import com.google.web.bindery.event.shared.EventBus;

import org.eclipse.che.api.machine.gwt.client.events.WsAgentStateEvent;
import org.eclipse.che.api.promises.client.Promise;
import org.eclipse.che.api.promises.client.callback.AsyncPromiseHelper;
import org.eclipse.che.ide.rest.AsyncRequestCallback;
import org.eclipse.che.ide.rest.AsyncRequestFactory;
import org.eclipse.che.ide.rest.RestServiceInfo;
import org.eclipse.che.ide.rest.StringUnmarshaller;
import org.eclipse.che.ide.ui.loaders.initialization.InitialLoadingInfo;
import org.eclipse.che.ide.ui.loaders.initialization.LoaderPresenter;
import org.eclipse.che.ide.util.loging.Log;
import org.eclipse.che.ide.websocket.MessageBus;
import org.eclipse.che.ide.websocket.MessageBusProvider;
import org.eclipse.che.ide.websocket.events.ConnectionClosedHandler;
import org.eclipse.che.ide.websocket.events.ConnectionErrorHandler;
import org.eclipse.che.ide.websocket.events.ConnectionOpenedHandler;
import org.eclipse.che.ide.websocket.events.WebSocketClosedEvent;

import java.util.ArrayList;
import java.util.List;

import static org.eclipse.che.api.machine.gwt.client.WsAgentState.STARTED;
import static org.eclipse.che.api.machine.gwt.client.WsAgentState.STOPPED;
import static org.eclipse.che.ide.ui.loaders.initialization.InitialLoadingInfo.Operations.WS_AGENT_BOOTING;
import static org.eclipse.che.ide.ui.loaders.initialization.OperationInfo.Status.IN_PROGRESS;
import static org.eclipse.che.ide.ui.loaders.initialization.OperationInfo.Status.SUCCESS;

/**
 * @author Roman Nikitenko
 * @author Valeriy Svydenko
 */
@Singleton
public class WsAgentStateController implements ConnectionOpenedHandler, ConnectionClosedHandler, ConnectionErrorHandler {

    private final EventBus                 eventBus;
    private final MessageBusProvider       messageBusProvider;
    private final InitialLoadingInfo       initialLoadingInfo;
    private final LoaderPresenter          loader;
    private final AsyncRequestFactory      asyncRequestFactory;
    private final String                   extPath;

    //not used now added it for future if it we will have possibility check that service available for client call
    private final List<RestServiceInfo>    availableServices;

    private MessageBus                     messageBus;
    private WsAgentState                   state;
    private String                         wsUrl;
    private String                         wsId;
    private AsyncCallback<MessageBus>      messageBusCallback;

    @Inject
    public WsAgentStateController(EventBus eventBus,
                                  LoaderPresenter loader,
                                  MessageBusProvider messageBusProvider,
                                  AsyncRequestFactory asyncRequestFactory,
                                  @Named("cheExtensionPath") String extPath,
                                  InitialLoadingInfo initialLoadingInfo) {
        this.loader = loader;
        this.eventBus = eventBus;
        this.messageBusProvider = messageBusProvider;
        this.asyncRequestFactory = asyncRequestFactory;
        this.extPath = extPath;
        this.initialLoadingInfo = initialLoadingInfo;
        availableServices = new ArrayList<>();
    }

    public void initialize(String wsUrl, String wsId) {
        this.wsUrl = wsUrl + "/" + wsId;
        this.wsId = wsId;
        this.state = STOPPED;
        initialLoadingInfo.setOperationStatus(WS_AGENT_BOOTING.getValue(), IN_PROGRESS);
<<<<<<< HEAD
        connect();

        messageBus = messageBusProvider.createMachineMessageBus(wsUrl);
        messageBus.addOnOpenHandler(new ConnectionOpenedHandler() {
            @Override
            public void onOpen() {
                messageBus.removeOnOpenHandler(this);
            }
        });
=======
        checkHttpConnection();
>>>>>>> 8482352d
    }

    @Override
    public void onClose(WebSocketClosedEvent event) {
        Log.info(getClass(), "Test WS connection closed with code " + event.getCode() + " reason: " + event.getReason());
        if (state.equals(STARTED)) {
            state = STOPPED;
            eventBus.fireEvent(WsAgentStateEvent.createWsAgentStoppedEvent());
        }
    }

    @Override
    public void onError() {
        Log.info(getClass(), "Test WS connection error");
        if (state.equals(STARTED)) {
            state = STOPPED;
            eventBus.fireEvent(WsAgentStateEvent.createWsAgentStoppedEvent());
        }
    }

    @Override
    public void onOpen() {
<<<<<<< HEAD
        testConnection.close(); //close testing connection now we know ws-agent already start
        state = WsAgentState.STARTED;
=======
        messageBus.removeOnOpenHandler(this);
        MessageBus.ReadyState readyState = messageBus.getReadyState();
        Log.info(getClass(), readyState.toString());
        //need to make sure ready state equals 1 (OPEN) in same situations after opening it still equals 0 (CONNECTING)
        if (!readyState.equals(MessageBus.ReadyState.OPEN)) {
            new Timer() {
                @Override
                public void run() {
                    Log.info(getClass(), messageBus.getReadyState());
                    if (messageBus.getReadyState().equals(MessageBus.ReadyState.OPEN)) {
                        cancel();
                        started();
                    }
                }
            }.scheduleRepeating(100);
        } else {
            started();
        }
    }

    private void started() {
        state = STARTED;
>>>>>>> 8482352d
        initialLoadingInfo.setOperationStatus(WS_AGENT_BOOTING.getValue(), SUCCESS);
        loader.hide();

        if (messageBusCallback != null) {
            messageBusCallback.onSuccess(messageBus);
        }
    }



    public WsAgentState getState() {
        return state;
    }

    public Promise<MessageBus> getMessageBus() {
        return AsyncPromiseHelper.createFromAsyncRequest(new AsyncPromiseHelper.RequestCall<MessageBus>() {
            @Override
            public void makeCall(AsyncCallback<MessageBus> callback) {
                if (messageBus != null) {
                    callback.onSuccess(messageBus);
                } else {
                    WsAgentStateController.this.messageBusCallback = callback;
                }
            }
        });
    }

    /**
     * Goto checking HTTP connection via getting all registered REST Services
     */
    private void checkHttpConnection() {
        asyncRequestFactory.createGetRequest(extPath + "/" + wsId + "/").send(new AsyncRequestCallback<String>(new StringUnmarshaller()) {
            @Override
            protected void onSuccess(String result) {
                JSONObject object = JSONParser.parseStrict(result).isObject();
                if (object.containsKey("rootResources")) {
                    JSONArray rootResources = object.get("rootResources").isArray();
                    for (int i = 0; i < rootResources.size(); i++) {
                        JSONObject rootResource = rootResources.get(i).isObject();
                        String regex = rootResource.get("regex").isString().stringValue();
                        String fqn = rootResource.get("fqn").isString().stringValue();
                        String path = rootResource.get("path").isString().stringValue();
                        availableServices.add(new RestServiceInfo(fqn,regex,path));
                    }
                    checkWsConnection();
                }
            }

            @Override
            protected void onFailure(Throwable exception) {
                Log.error(getClass(), exception.getMessage());
                new Timer() {
                    @Override
                    public void run() {
                        checkHttpConnection();
                    }
                }.schedule(1000);
            }
        });
    }

    /**
     * Try to connect via WebSocket connection
     */
    private void checkWsConnection() {
        messageBus = messageBusProvider.createMachineMessageBus(wsUrl);
        messageBus.addOnCloseHandler(this);
        messageBus.addOnCloseHandler(this);
        messageBus.addOnOpenHandler(this);

    }
}<|MERGE_RESOLUTION|>--- conflicted
+++ resolved
@@ -90,19 +90,7 @@
         this.wsId = wsId;
         this.state = STOPPED;
         initialLoadingInfo.setOperationStatus(WS_AGENT_BOOTING.getValue(), IN_PROGRESS);
-<<<<<<< HEAD
-        connect();
-
-        messageBus = messageBusProvider.createMachineMessageBus(wsUrl);
-        messageBus.addOnOpenHandler(new ConnectionOpenedHandler() {
-            @Override
-            public void onOpen() {
-                messageBus.removeOnOpenHandler(this);
-            }
-        });
-=======
         checkHttpConnection();
->>>>>>> 8482352d
     }
 
     @Override
@@ -125,10 +113,6 @@
 
     @Override
     public void onOpen() {
-<<<<<<< HEAD
-        testConnection.close(); //close testing connection now we know ws-agent already start
-        state = WsAgentState.STARTED;
-=======
         messageBus.removeOnOpenHandler(this);
         MessageBus.ReadyState readyState = messageBus.getReadyState();
         Log.info(getClass(), readyState.toString());
@@ -151,13 +135,13 @@
 
     private void started() {
         state = STARTED;
->>>>>>> 8482352d
         initialLoadingInfo.setOperationStatus(WS_AGENT_BOOTING.getValue(), SUCCESS);
         loader.hide();
 
         if (messageBusCallback != null) {
             messageBusCallback.onSuccess(messageBus);
         }
+        eventBus.fireEvent(WsAgentStateEvent.createWsAgentStartedEvent());
     }
 
 
