/*******************************************************************************
 * Copyright (c) 2012-2016 Codenvy, S.A.
 * All rights reserved. This program and the accompanying materials
 * are made available under the terms of the Eclipse Public License v1.0
 * which accompanies this distribution, and is available at
 * http://www.eclipse.org/legal/epl-v10.html
 *
 * Contributors:
 *   Codenvy, S.A. - initial API and implementation
 *******************************************************************************/
package org.eclipse.che.ide.search;

import com.google.gwt.event.dom.client.ClickEvent;
import com.google.gwt.event.dom.client.ClickHandler;
import com.google.gwt.event.dom.client.KeyUpEvent;
import com.google.gwt.event.dom.client.KeyUpHandler;
import com.google.gwt.event.logical.shared.ValueChangeEvent;
import com.google.gwt.event.logical.shared.ValueChangeHandler;
import com.google.gwt.uibinder.client.UiBinder;
import com.google.gwt.uibinder.client.UiField;
import com.google.gwt.user.client.Timer;
import com.google.gwt.user.client.ui.Button;
import com.google.gwt.user.client.ui.CheckBox;
import com.google.gwt.user.client.ui.Label;
import com.google.gwt.user.client.ui.TextBox;
import com.google.gwt.user.client.ui.Widget;
import com.google.inject.Inject;
import com.google.inject.Singleton;

import org.eclipse.che.ide.CoreLocalizationConstant;
import org.eclipse.che.ide.search.selectpath.SelectPathPresenter;
import org.eclipse.che.ide.ui.window.Window;

/**
 * The implementation of {@link FullTextSearchView} view.
 *
 * @author Valeriy Svydenko
 */
@Singleton
public class FullTextSearchViewImpl extends Window implements FullTextSearchView {

    interface FullTextSearchViewImplUiBinder extends UiBinder<Widget, FullTextSearchViewImpl> {
    }

    @UiField
    Label                    errLabel;
    @UiField(provided = true)
    CoreLocalizationConstant locale;
    @UiField
    TextBox  text;
    @UiField
    TextBox  filesMask;
    @UiField
    CheckBox isUseFileMask;
    @UiField
    CheckBox isUseDirectory;
    @UiField
    TextBox  directory;
    @UiField
    Button   selectPathButton;

    Button cancelButton;
    Button acceptButton;

    private ActionDelegate delegate;

    private final SelectPathPresenter selectPathPresenter;

    @Inject
    public FullTextSearchViewImpl(CoreLocalizationConstant locale,
                                  final SelectPathPresenter selectPathPresenter,
                                  FullTextSearchViewImplUiBinder uiBinder,
<<<<<<< HEAD
                                  WidgetFocusTracker widgetFocusTracker) {
=======
                                  AppContext appContext) {
>>>>>>> b463291a
        this.locale = locale;
        this.selectPathPresenter = selectPathPresenter;

        setTitle(locale.textSearchTitle());

        Widget widget = uiBinder.createAndBindUi(this);
        setWidget(widget);

        createButtons();
        addHandlers();

        directory.setReadOnly(true);
    }

    @Override
    public void setDelegate(ActionDelegate delegate) {
        this.delegate = delegate;
    }

    @Override
    public void close() {
        hide();
    }

    @Override
    public void showDialog() {
        acceptButton.setEnabled(false);
        isUseFileMask.setValue(false);
        filesMask.setEnabled(false);
        isUseDirectory.setValue(false);
        directory.setEnabled(false);
        selectPathButton.setEnabled(false);
        directory.setText("");
        filesMask.setText("*.*");
        directory.setText("/");
        errLabel.setText("");

        new Timer() {
            @Override
            public void run() {
                text.setFocus(true);
            }
        }.schedule(100);

        super.show();
    }

    @Override
    public void setPathDirectory(String path) {
        directory.setText(path);
    }

    @Override
    public String getSearchText() {
        return text.getText();
    }

    @Override
    public String getFileMask() {
        return isUseFileMask.getValue() ? filesMask.getText() : "";
    }

    @Override
    public String getPathToSearch() {
        return isUseDirectory.getValue() ? directory.getText() : "";
    }

    @Override
    public void showErrorMessage(String message) {
        errLabel.setText(message);
    }

    @Override
    protected void onEnterClicked() {
        delegate.onEnterClicked();
    }

    @Override
    public void clearInput() {
        text.setText("");
    }

    @Override
    public void setFocus() {
        acceptButton.setFocus(true);
    }

    @Override
    public boolean isAcceptButtonInFocus() {
        return isWidgetFocused(acceptButton);
    }

    @Override
    public boolean isCancelButtonInFocus() {
        return isWidgetFocused(cancelButton);
    }

    @Override
    public boolean isSelectPathButtonInFocus() {
        return isWidgetFocused(selectPathButton);
    }

    @Override
    public void showSelectPathDialog() {
        selectPathPresenter.show(delegate);
    }

    private void createButtons() {
        cancelButton = createButton(locale.cancel(), "search-cancel-button", new ClickHandler() {
            @Override
            public void onClick(ClickEvent event) {
                close();
            }
        });

        acceptButton = createPrimaryButton(locale.search(), "search-button", new ClickHandler() {
            @Override
            public void onClick(ClickEvent event) {
                delegate.search(text.getText());
            }
        });

        addButtonToFooter(acceptButton);
        addButtonToFooter(cancelButton);
    }

    private void addHandlers() {
        isUseFileMask.addValueChangeHandler(new ValueChangeHandler<Boolean>() {
            @Override
            public void onValueChange(ValueChangeEvent<Boolean> event) {
                filesMask.setEnabled(event.getValue());
            }
        });

        isUseDirectory.addValueChangeHandler(new ValueChangeHandler<Boolean>() {
            @Override
            public void onValueChange(ValueChangeEvent<Boolean> event) {
                directory.setEnabled(event.getValue());
                selectPathButton.setEnabled(event.getValue());
            }
        });

        text.addKeyUpHandler(new KeyUpHandler() {
            @Override
            public void onKeyUp(KeyUpEvent event) {
                acceptButton.setEnabled(!text.getValue().isEmpty());
            }
        });

        selectPathButton.addClickHandler(new ClickHandler() {
            @Override
            public void onClick(ClickEvent event) {
                showSelectPathDialog();
            }
        });
    }
}<|MERGE_RESOLUTION|>--- conflicted
+++ resolved
@@ -69,12 +69,7 @@
     @Inject
     public FullTextSearchViewImpl(CoreLocalizationConstant locale,
                                   final SelectPathPresenter selectPathPresenter,
-                                  FullTextSearchViewImplUiBinder uiBinder,
-<<<<<<< HEAD
-                                  WidgetFocusTracker widgetFocusTracker) {
-=======
-                                  AppContext appContext) {
->>>>>>> b463291a
+                                  FullTextSearchViewImplUiBinder uiBinder) {
         this.locale = locale;
         this.selectPathPresenter = selectPathPresenter;
 
