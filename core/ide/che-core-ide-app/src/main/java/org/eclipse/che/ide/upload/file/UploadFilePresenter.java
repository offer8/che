/*******************************************************************************
 * Copyright (c) 2012-2016 Codenvy, S.A.
 * All rights reserved. This program and the accompanying materials
 * are made available under the terms of the Eclipse Public License v1.0
 * which accompanies this distribution, and is available at
 * http://www.eclipse.org/legal/epl-v10.html
 *
 * Contributors:
 *   Codenvy, S.A. - initial API and implementation
 *******************************************************************************/
package org.eclipse.che.ide.upload.file;

import com.google.common.base.Optional;
import com.google.gwt.user.client.ui.FormPanel;
import com.google.inject.Inject;
import com.google.inject.Singleton;
import com.google.web.bindery.event.shared.EventBus;

import org.eclipse.che.api.promises.client.Operation;
import org.eclipse.che.api.promises.client.OperationException;
import org.eclipse.che.ide.CoreLocalizationConstant;
import org.eclipse.che.ide.api.event.FileEvent;
import org.eclipse.che.ide.api.machine.DevMachine;
import org.eclipse.che.ide.api.notification.Notification;
import org.eclipse.che.ide.api.notification.NotificationListener;
import org.eclipse.che.ide.api.app.AppContext;
import org.eclipse.che.ide.api.notification.NotificationManager;
import org.eclipse.che.ide.api.notification.StatusNotification;
import org.eclipse.che.ide.api.resources.Container;
import org.eclipse.che.ide.api.resources.File;
import org.eclipse.che.ide.resource.Path;

import static com.google.common.base.Strings.isNullOrEmpty;
import static org.eclipse.che.ide.api.event.FileEvent.FileOperation.OPEN;

import static org.eclipse.che.ide.api.notification.StatusNotification.DisplayMode.FLOAT_MODE;

/**
 * The purpose of this class is upload file
 *
 * @author Roman Nikitenko
 * @author Vlad Zhukovskyi
 */
@Singleton
public class UploadFilePresenter implements UploadFileView.ActionDelegate {

    private final UploadFileView           view;
    private final EventBus                 eventBus;
    private final NotificationManager      notificationManager;
    private final CoreLocalizationConstant locale;
    private final DevMachine               devMachine;
    private       Container                container;

    @Inject
    public UploadFilePresenter(UploadFileView view,
                               AppContext appContext,
                               EventBus eventBus,
                               NotificationManager notificationManager,
                               CoreLocalizationConstant locale) {
<<<<<<< HEAD
        devMachine = appContext.getDevMachine();
=======
        super(projectExplorer);
        this.appContext = appContext;
>>>>>>> 742c790a
        this.eventBus = eventBus;
        this.view = view;
        this.locale = locale;
        this.notificationManager = notificationManager;
        this.view.setDelegate(this);

        this.view.setEnabledUploadButton(false);
        this.view.setEncoding(FormPanel.ENCODING_MULTIPART);
    }

    /** Show dialog. */
    public void showDialog(Container container) {
        this.container = container;
        view.showDialog();
        view.setAction(devMachine.getWsAgentBaseUrl() + "/project/" + devMachine.getId() + "/uploadfile" + container.getLocation());
    }

    /** {@inheritDoc} */
    @Override
    public void onCancelClicked() {
        view.closeDialog();
    }

    /** {@inheritDoc} */
    @Override
    public void onSubmitComplete(String result) {
        if (!isNullOrEmpty(result)) {
            view.closeDialog();
            notificationManager.notify(locale.failedToUploadFiles(), parseMessage(result), StatusNotification.Status.FAIL, FLOAT_MODE);
            return;
        }

        container.getFile(Path.valueOf(view.getFileName())).then(new Operation<Optional<File>>() {
            @Override
            public void apply(final Optional<File> file) throws OperationException {

                if (file.isPresent()) {

                    final NotificationListener notificationListener = new NotificationListener() {
                        boolean clicked = false;

                        @Override
                        public void onClick(Notification notification) {
                            if (!clicked) {
                                eventBus.fireEvent(new FileEvent(file.get(), OPEN));
                                clicked = true;
                                notification.setListener(null);
                                notification.setContent("");
                            }
                        }

                        @Override
                        public void onDoubleClick(Notification notification) {
                            //stub
                        }

                        @Override
                        public void onClose(Notification notification) {
                            //stub
                        }
                    };

                    notificationManager.notify("File '" + view.getFileName() + "' has uploaded successfully", "Click here to open it",
                                               StatusNotification.Status.SUCCESS, FLOAT_MODE, notificationListener);

                    view.closeDialog();
                }
            }
        });

        //TODO this should process editor agent
//        if (view.isOverwriteFileSelected()) {
//            String path = ((HasStorablePath)getResourceBasedNode()).getStorablePath() + "/" + view.getFileName();
//            eventBus.fireEvent(new FileContentUpdateEvent(path));
//        }
    }

    /** {@inheritDoc} */
    @Override
    public void onUploadClicked() {
<<<<<<< HEAD
=======
        view.setEncoding(FormPanel.ENCODING_MULTIPART);
        view.setAction(appContext.getDevMachine().getWsAgentBaseUrl() +"/project/uploadfile"
                       + ((HasStorablePath)getResourceBasedNode()).getStorablePath());
>>>>>>> 742c790a
        view.submit();
    }

    /** {@inheritDoc} */
    @Override
    public void onFileNameChanged() {
        String fileName = view.getFileName();
        boolean enabled = !fileName.isEmpty();
        view.setEnabledUploadButton(enabled);
    }

    private String parseMessage(String message) {
        int startIndex = 0;
        int endIndex = -1;

        if (message.contains("<pre>message:")) {
            startIndex = message.indexOf("<pre>message:") + "<pre>message:".length();
        } else if (message.contains("<pre>")) {
            startIndex = message.indexOf("<pre>") + "<pre>".length();
        }

        if (message.contains("</pre>")) {
            endIndex = message.indexOf("</pre>");
        }
        return (endIndex != -1) ? message.substring(startIndex, endIndex) : message.substring(startIndex);
    }
}<|MERGE_RESOLUTION|>--- conflicted
+++ resolved
@@ -57,12 +57,7 @@
                                EventBus eventBus,
                                NotificationManager notificationManager,
                                CoreLocalizationConstant locale) {
-<<<<<<< HEAD
         devMachine = appContext.getDevMachine();
-=======
-        super(projectExplorer);
-        this.appContext = appContext;
->>>>>>> 742c790a
         this.eventBus = eventBus;
         this.view = view;
         this.locale = locale;
@@ -77,7 +72,7 @@
     public void showDialog(Container container) {
         this.container = container;
         view.showDialog();
-        view.setAction(devMachine.getWsAgentBaseUrl() + "/project/" + devMachine.getId() + "/uploadfile" + container.getLocation());
+        view.setAction(devMachine.getWsAgentBaseUrl() + "/project/uploadfile" + container.getLocation());
     }
 
     /** {@inheritDoc} */
@@ -143,12 +138,6 @@
     /** {@inheritDoc} */
     @Override
     public void onUploadClicked() {
-<<<<<<< HEAD
-=======
-        view.setEncoding(FormPanel.ENCODING_MULTIPART);
-        view.setAction(appContext.getDevMachine().getWsAgentBaseUrl() +"/project/uploadfile"
-                       + ((HasStorablePath)getResourceBasedNode()).getStorablePath());
->>>>>>> 742c790a
         view.submit();
     }
 
