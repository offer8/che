--- conflicted
+++ resolved
@@ -186,11 +186,7 @@
                     }
                 };
 
-<<<<<<< HEAD
-        projectImportersService.getProjectImporters(workspace.getId(), callback);
-=======
         projectImportersService.getProjectImporters(appContext.getDevMachine(), callback);
->>>>>>> eb55f0cd
     }
 
     /** {@inheritDoc} */
