--- conflicted
+++ resolved
@@ -47,27 +47,19 @@
      * If you want to display another name different from origin, just set into attributes of this node this parameter.
      */
     public static final String DISPLAY_NAME_ATTR = "display";
-
-    private final AppContext appContext;
+    
+    private final String workspaceId;
 
     @Inject
     public FileReferenceNode(@Assisted ItemReference itemReference,
                              @Assisted ProjectConfigDto projectConfig,
                              @Assisted NodeSettings nodeSettings,
                              EventBus eventBus,
-<<<<<<< HEAD
                              AppContext appContext/*,
                              NodeManager nodeManager*/) {
         super(itemReference, projectConfig, nodeSettings, eventBus, null);
         
-        this.workspaceId = appContext.getWorkspace().getId();
-=======
-                             AppContext appContext,
-                             NodeManager nodeManager,
-                             ItemReferenceProcessor resourceProcessor) {
-        super(itemReference, projectConfig, nodeSettings, eventBus, nodeManager, resourceProcessor);
-        this.appContext = appContext;
->>>>>>> eb55f0cd
+//        this.workspaceId = appContext.getWorkspace().getId();
     }
 
     @Override
@@ -130,11 +122,7 @@
         return newPromise(new AsyncPromiseHelper.RequestCall<Void>() {
             @Override
             public void makeCall(AsyncCallback<Void> callback) {
-<<<<<<< HEAD
 //                nodeManager.projectService.updateFile(workspaceId, getStorablePath(), content, newCallback(callback));
-=======
-                nodeManager.projectService.updateFile(appContext.getDevMachine(), getStorablePath(), content, newCallback(callback));
->>>>>>> eb55f0cd
             }
         });
     }
@@ -149,11 +137,7 @@
         return newPromise(new AsyncPromiseHelper.RequestCall<String>() {
             @Override
             public void makeCall(AsyncCallback<String> callback) {
-<<<<<<< HEAD
 //                nodeManager.projectService.getFileContent(workspaceId, getStorablePath(), newCallback(callback, new StringUnmarshaller()));
-=======
-                nodeManager.projectService.getFileContent(appContext.getDevMachine(), getStorablePath(), newCallback(callback, new StringUnmarshaller()));
->>>>>>> eb55f0cd
             }
         });
     }
