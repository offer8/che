/*******************************************************************************
 * Copyright (c) 2012-2016 Codenvy, S.A.
 * All rights reserved. This program and the accompanying materials
 * are made available under the terms of the Eclipse Public License v1.0
 * which accompanies this distribution, and is available at
 * http://www.eclipse.org/legal/epl-v10.html
 *
 * Contributors:
 *   Codenvy, S.A. - initial API and implementation
 *******************************************************************************/
package org.eclipse.che.ide.client;

import elemental.client.Browser;

import com.google.gwt.core.client.Callback;
import com.google.gwt.core.client.Scheduler;
import com.google.gwt.core.client.Scheduler.ScheduledCommand;
import com.google.gwt.dom.client.Document;
import com.google.gwt.event.logical.shared.CloseEvent;
import com.google.gwt.event.logical.shared.CloseHandler;
import com.google.gwt.user.client.Window;
import com.google.gwt.user.client.ui.RootLayoutPanel;
import com.google.gwt.user.client.ui.SimpleLayoutPanel;
import com.google.inject.Inject;
import com.google.inject.Provider;
import com.google.inject.Singleton;
import com.google.web.bindery.event.shared.EventBus;

import org.eclipse.che.api.workspace.gwt.client.event.WorkspaceStartedEvent;
import org.eclipse.che.api.workspace.gwt.client.event.WorkspaceStartedHandler;
import org.eclipse.che.api.workspace.shared.dto.UsersWorkspaceDto;
import org.eclipse.che.ide.api.ProductInfoDataProvider;
import org.eclipse.che.ide.api.app.AppContext;
import org.eclipse.che.ide.api.component.Component;
import org.eclipse.che.ide.api.component.WsAgentComponent;
import org.eclipse.che.ide.api.event.WindowActionEvent;
import org.eclipse.che.ide.api.workspace.Workspace;
import org.eclipse.che.ide.statepersistance.AppStateManager;
import org.eclipse.che.ide.util.loging.Log;
import org.eclipse.che.ide.workspace.WorkspacePresenter;

import java.util.Iterator;
import java.util.Map;

/**
 * Performs initial application startup.
 *
 * @author Nikolay Zamosenchuk
 * @author Dmitry Shnurenko
 * @author Vlad Zhukovskyi
 */
@Singleton
public class BootstrapController {

    private final Provider<WorkspacePresenter> workspaceProvider;
    private final ExtensionInitializer         extensionInitializer;
    private final EventBus                     eventBus;
    private final ProductInfoDataProvider      productInfoDataProvider;
    private final Provider<AppStateManager>    appStateManagerProvider;
    private final Workspace workspace;

    @Inject
    public BootstrapController(Provider<WorkspacePresenter> workspaceProvider,
                               ExtensionInitializer extensionInitializer,
                               EventBus eventBus,
                               ProductInfoDataProvider productInfoDataProvider,
                               Provider<AppStateManager> appStateManagerProvider,
                               AppContext appContext,
                               DtoRegistrar dtoRegistrar,
                               Workspace workspace) {
        this.workspaceProvider = workspaceProvider;
        this.extensionInitializer = extensionInitializer;
        this.eventBus = eventBus;
        this.productInfoDataProvider = productInfoDataProvider;
        this.appStateManagerProvider = appStateManagerProvider;
        this.workspace = workspace;

        appContext.setStartUpActions(StartUpActionsParser.getStartUpActions());
        dtoRegistrar.registerDtoProviders();

        setCustomInterval();
    }

    @Inject
    private void startComponents(Map<String, Provider<Component>> components) {
        startComponents(components.values().iterator());
    }

    @Inject
    private void startWsAgentComponents(EventBus eventBus, final Map<String, Provider<WsAgentComponent>> components) {
        eventBus.addHandler(WorkspaceStartedEvent.TYPE, new WorkspaceStartedHandler() {
            @Override
            public void onWorkspaceStarted(UsersWorkspaceDto workspace) {
                startWsAgentComponents(components.values().iterator());
            }
        });
    }

    private void startComponents(final Iterator<Provider<Component>> componentProviderIterator) {
        if (componentProviderIterator.hasNext()) {
            Provider<Component> componentProvider = componentProviderIterator.next();

            final Component component = componentProvider.get();
            Log.info(component.getClass(), "starting...");
            component.start(new Callback<Component, Exception>() {
                @Override
                public void onSuccess(Component result) {
                    Log.info(result.getClass(), "started");
                    startComponents(componentProviderIterator);
                }

                @Override
                public void onFailure(Exception reason) {
                    Log.error(component.getClass(), reason);
                    initializationFailed(reason.getMessage());
                }
            });
        } else {
            startExtensionsAndDisplayUI();
        }
    }

    private void startWsAgentComponents(final Iterator<Provider<WsAgentComponent>> componentProviderIterator) {
        if (componentProviderIterator.hasNext()) {
            Provider<WsAgentComponent> componentProvider = componentProviderIterator.next();

            final WsAgentComponent component = componentProvider.get();
            Log.info(component.getClass(), "starting...");
            component.start(new Callback<WsAgentComponent, Exception>() {
                @Override
                public void onSuccess(WsAgentComponent result) {
                    Log.info(result.getClass(), "started");
                    startWsAgentComponents(componentProviderIterator);
                }

                @Override
                public void onFailure(Exception reason) {
                    Log.error(component.getClass(), reason);
                    initializationFailed(reason.getMessage());
                }
            });
        }
    }

    private void startExtensionsAndDisplayUI() {
        appStateManagerProvider.get();

        extensionInitializer.startExtensions();

        Scheduler.get().scheduleDeferred(new ScheduledCommand() {
            @Override
            public void execute() {
                displayIDE();
            }
        });
    }

    private void displayIDE() {
        // Start UI
        SimpleLayoutPanel mainPanel = new SimpleLayoutPanel();

        RootLayoutPanel.get().add(mainPanel);

        // Make sure the root panel creates its own stacking context
        RootLayoutPanel.get().getElement().getStyle().setZIndex(0);

        WorkspacePresenter workspacePresenter = workspaceProvider.get();

        // Display IDE
        workspacePresenter.go(mainPanel);

        Document.get().setTitle(productInfoDataProvider.getDocumentTitle());

        // Bind browser's window events
        Window.addWindowClosingHandler(new Window.ClosingHandler() {
            @Override
            public void onWindowClosing(Window.ClosingEvent event) {
                eventBus.fireEvent(WindowActionEvent.createWindowClosingEvent(event));
            }
        });

        Window.addCloseHandler(new CloseHandler<Window>() {
            @Override
            public void onClose(CloseEvent<Window> event) {
                eventBus.fireEvent(WindowActionEvent.createWindowClosedEvent());
            }
        });

        elemental.html.Window window = Browser.getWindow();

<<<<<<< HEAD
        window.addEventListener(Event.FOCUS, new EventListener() {
            @Override
            public void handleEvent(Event evt) {
                onSessionUsage(analyticsSessions, false);
            }
        }, true);

        window.addEventListener(Event.BLUR, new EventListener() {
            @Override
            public void handleEvent(Event evt) {
                onSessionUsage(analyticsSessions, false);
            }
        }, true);

        onSessionUsage(analyticsSessions, true); // This is necessary to forcibly print the very first event
    }

    private void onSessionUsage(AnalyticsSessions analyticsSessions, boolean force) {
        if (analyticsSessions.getIdleUsageTime() > 600000) { // 10 min
            analyticsSessions.makeNew();
            logSessionUsageEvent(analyticsSessions, true);
        } else {
            logSessionUsageEvent(analyticsSessions, force);
            analyticsSessions.updateUsageTime();
        }
    }

    private void onWindowClose(AnalyticsSessions analyticsSessions) {
        if (analyticsSessions.getIdleUsageTime() <= 60000) { // 1 min
            logSessionUsageEvent(analyticsSessions, true);
            analyticsSessions.updateUsageTime();
        }
    }

    private void logSessionUsageEvent(AnalyticsSessions analyticsSessions, boolean force) {
        if (force || analyticsSessions.getIdleLogTime() > 60000) { // 1 min, don't log frequently than once per minute
            Map<String, String> parameters = new HashMap<>();
            parameters.put("SESSION-ID", analyticsSessions.getId());

            analyticsEventLoggerExt.logEvent("session-usage", parameters);

            if (workspace.isTemporary()) {
                analyticsEventLoggerExt.logEvent("session-usage", parameters);
            }

            analyticsSessions.updateLogTime();
        }
=======
>>>>>>> 84e3855c
    }

    /**
     * Handles any of initialization errors.
     * Tries to call predefined IDE.eventHandlers.ideInitializationFailed function.
     *
     * @param reason
     *         failure encountered
     */
    private native void initializationFailed(String reason) /*-{
        try {
            $wnd.IDE.eventHandlers.initializationFailed(reason);
        } catch (e) {
            console.log(e.message);
        }
    }-*/;

    /**
     * When we change browser tab and IDE executes into inactive tab, browser set code execution interval to improve performance. For
     * example Chrome and Firefox set 1000ms = 1sec interval. The method override global setInterval function and set custom value (100ms)
     * of interval. This solution fix issue when we need execute some code into inactive tab permanently, for example launch factory.
     */
    private native void setCustomInterval() /*-{
        var customInterval = 10;
        var setInterval = function () {
            clearInterval(interval);
            customInterval *= 10;
        };

        var interval = setInterval(setInterval, customInterval);
    }-*/;
}<|MERGE_RESOLUTION|>--- conflicted
+++ resolved
@@ -188,56 +188,6 @@
 
         elemental.html.Window window = Browser.getWindow();
 
-<<<<<<< HEAD
-        window.addEventListener(Event.FOCUS, new EventListener() {
-            @Override
-            public void handleEvent(Event evt) {
-                onSessionUsage(analyticsSessions, false);
-            }
-        }, true);
-
-        window.addEventListener(Event.BLUR, new EventListener() {
-            @Override
-            public void handleEvent(Event evt) {
-                onSessionUsage(analyticsSessions, false);
-            }
-        }, true);
-
-        onSessionUsage(analyticsSessions, true); // This is necessary to forcibly print the very first event
-    }
-
-    private void onSessionUsage(AnalyticsSessions analyticsSessions, boolean force) {
-        if (analyticsSessions.getIdleUsageTime() > 600000) { // 10 min
-            analyticsSessions.makeNew();
-            logSessionUsageEvent(analyticsSessions, true);
-        } else {
-            logSessionUsageEvent(analyticsSessions, force);
-            analyticsSessions.updateUsageTime();
-        }
-    }
-
-    private void onWindowClose(AnalyticsSessions analyticsSessions) {
-        if (analyticsSessions.getIdleUsageTime() <= 60000) { // 1 min
-            logSessionUsageEvent(analyticsSessions, true);
-            analyticsSessions.updateUsageTime();
-        }
-    }
-
-    private void logSessionUsageEvent(AnalyticsSessions analyticsSessions, boolean force) {
-        if (force || analyticsSessions.getIdleLogTime() > 60000) { // 1 min, don't log frequently than once per minute
-            Map<String, String> parameters = new HashMap<>();
-            parameters.put("SESSION-ID", analyticsSessions.getId());
-
-            analyticsEventLoggerExt.logEvent("session-usage", parameters);
-
-            if (workspace.isTemporary()) {
-                analyticsEventLoggerExt.logEvent("session-usage", parameters);
-            }
-
-            analyticsSessions.updateLogTime();
-        }
-=======
->>>>>>> 84e3855c
     }
 
     /**
