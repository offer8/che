--- conflicted
+++ resolved
@@ -518,15 +518,9 @@
         DefaultActionGroup helpGroup = (DefaultActionGroup) actionManager.getAction(IdeActions.GROUP_HELP);
         helpGroup.addSeparator();
 
-<<<<<<< HEAD
-        actionManager.registerAction("setupProjectAction", settingsAction);
-        helpGroup.add(settingsAction);
-
         actionManager.registerAction("fire", projectAction);
         helpGroup.add(projectAction);
 
-=======
->>>>>>> 6fea1f5c
         // Compose main context menu
         DefaultActionGroup resourceOperation = new DefaultActionGroup(actionManager);
         actionManager.registerAction("resourceOperation", resourceOperation);
