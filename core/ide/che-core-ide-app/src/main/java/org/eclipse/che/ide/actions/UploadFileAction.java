--- conflicted
+++ resolved
@@ -38,41 +38,21 @@
 public class UploadFileAction extends AbstractPerspectiveAction {
 
     private final UploadFilePresenter  presenter;
-<<<<<<< HEAD
-    private final AnalyticsEventLogger eventLogger;
     private final AppContext           appContext;
-=======
-    private final SelectionAgent       selectionAgent;
->>>>>>> 84e3855c
 
     @Inject
     public UploadFileAction(UploadFilePresenter presenter,
                             CoreLocalizationConstant locale,
-<<<<<<< HEAD
-                            AnalyticsEventLogger eventLogger,
                             Resources resources,
                             AppContext appContext) {
         super(singletonList(PROJECT_PERSPECTIVE_ID), locale.uploadFileName(), locale.uploadFileDescription(), null, resources.uploadFile());
         this.presenter = presenter;
-        this.eventLogger = eventLogger;
         this.appContext = appContext;
-=======
-                            SelectionAgent selectionAgent,
-                            Resources resources) {
-        super(Arrays.asList(PROJECT_PERSPECTIVE_ID), locale.uploadFileName(), locale.uploadFileDescription(), null, resources.uploadFile());
-        this.presenter = presenter;
-        this.selectionAgent = selectionAgent;
->>>>>>> 84e3855c
     }
 
     /** {@inheritDoc} */
     @Override
     public void actionPerformed(ActionEvent e) {
-<<<<<<< HEAD
-        eventLogger.log(this);
-
-=======
->>>>>>> 84e3855c
         presenter.showDialog();
     }
 
