--- conflicted
+++ resolved
@@ -69,13 +69,6 @@
         </dependency>
         <dependency>
             <groupId>org.eclipse.che.core</groupId>
-<<<<<<< HEAD
-=======
-            <artifactId>che-core-api-git-shared</artifactId>
-        </dependency>
-        <dependency>
-            <groupId>org.eclipse.che.core</groupId>
->>>>>>> 4eb576e4
             <artifactId>che-core-api-machine</artifactId>
         </dependency>
         <dependency>
