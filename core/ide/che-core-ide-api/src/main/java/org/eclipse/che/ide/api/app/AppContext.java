--- conflicted
+++ resolved
@@ -13,14 +13,11 @@
 import com.google.common.annotations.Beta;
 
 import org.eclipse.che.api.factory.shared.dto.Factory;
-<<<<<<< HEAD
 import org.eclipse.che.api.workspace.shared.dto.UsersWorkspaceDto;
 import org.eclipse.che.ide.api.resources.Project;
 import org.eclipse.che.ide.api.resources.Resource;
 import org.eclipse.che.ide.api.workspace.Workspace;
-=======
 import org.eclipse.che.api.workspace.shared.dto.WorkspaceDto;
->>>>>>> 816d87f4
 
 import java.util.List;
 
@@ -36,19 +33,13 @@
     /** Returns list of start-up actions with parameters that comes form URL during IDE initialization. */
     List<StartUpAction> getStartAppActions();
 
-<<<<<<< HEAD
     /** @deprecated use {@link Workspace} */
     @Deprecated
-    UsersWorkspaceDto getWorkspace();
+    WorkspaceDto getWorkspace();
 
     /** @deprecated use {@link Workspace} */
     @Deprecated
-    void setWorkspace(UsersWorkspaceDto workspace);
-=======
-    WorkspaceDto getWorkspace();
-
     void setWorkspace(WorkspaceDto workspace);
->>>>>>> 816d87f4
 
     /**
      * Returns id of current workspace of throws IllegalArgumentException if workspace is null.
