/*******************************************************************************
 * Copyright (c) 2012-2016 Codenvy, S.A.
 * All rights reserved. This program and the accompanying materials
 * are made available under the terms of the Eclipse Public License v1.0
 * which accompanies this distribution, and is available at
 * http://www.eclipse.org/legal/epl-v10.html
 *
 * Contributors:
 *   Codenvy, S.A. - initial API and implementation
 *******************************************************************************/
package org.eclipse.che.ide.api.git;

import com.google.gwt.user.client.rpc.AsyncCallback;
import com.google.inject.Inject;
import com.google.inject.Singleton;

import org.eclipse.che.api.git.shared.AddRequest;
import org.eclipse.che.api.git.shared.Branch;
import org.eclipse.che.api.git.shared.BranchCreateRequest;
import org.eclipse.che.api.git.shared.BranchDeleteRequest;
import org.eclipse.che.api.git.shared.BranchListRequest;
import org.eclipse.che.api.git.shared.CheckoutRequest;
import org.eclipse.che.api.git.shared.CloneRequest;
import org.eclipse.che.api.git.shared.CommitRequest;
import org.eclipse.che.api.git.shared.Commiters;
import org.eclipse.che.api.git.shared.ConfigRequest;
import org.eclipse.che.api.git.shared.DiffRequest;
import org.eclipse.che.api.git.shared.FetchRequest;
import org.eclipse.che.api.git.shared.GitUrlVendorInfo;
import org.eclipse.che.api.git.shared.InitRequest;
import org.eclipse.che.api.git.shared.LogRequest;
import org.eclipse.che.api.git.shared.LogResponse;
import org.eclipse.che.api.git.shared.MergeRequest;
import org.eclipse.che.api.git.shared.MergeResult;
import org.eclipse.che.api.git.shared.PullRequest;
import org.eclipse.che.api.git.shared.PullResponse;
import org.eclipse.che.api.git.shared.PushRequest;
import org.eclipse.che.api.git.shared.PushResponse;
import org.eclipse.che.api.git.shared.Remote;
import org.eclipse.che.api.git.shared.RemoteAddRequest;
import org.eclipse.che.api.git.shared.RemoteListRequest;
import org.eclipse.che.api.git.shared.RepoInfo;
import org.eclipse.che.api.git.shared.ResetRequest;
import org.eclipse.che.api.git.shared.Revision;
import org.eclipse.che.api.git.shared.RmRequest;
import org.eclipse.che.api.git.shared.ShowFileContentRequest;
import org.eclipse.che.api.git.shared.ShowFileContentResponse;
import org.eclipse.che.api.git.shared.Status;
import org.eclipse.che.api.git.shared.StatusFormat;
import org.eclipse.che.ide.api.machine.DevMachine;
import org.eclipse.che.ide.api.machine.WsAgentStateController;
import org.eclipse.che.api.promises.client.Operation;
import org.eclipse.che.api.promises.client.OperationException;
import org.eclipse.che.api.promises.client.Promise;
import org.eclipse.che.api.promises.client.callback.AsyncPromiseHelper.RequestCall;
import org.eclipse.che.api.workspace.shared.dto.ProjectConfigDto;
import org.eclipse.che.commons.annotation.Nullable;
import org.eclipse.che.ide.MimeType;
import org.eclipse.che.ide.dto.DtoFactory;
import org.eclipse.che.ide.resource.Path;
import org.eclipse.che.ide.rest.AsyncRequestCallback;
import org.eclipse.che.ide.rest.AsyncRequestFactory;
import org.eclipse.che.ide.rest.AsyncRequestLoader;
import org.eclipse.che.ide.rest.DtoUnmarshallerFactory;
import org.eclipse.che.ide.rest.HTTPHeader;
import org.eclipse.che.ide.rest.StringMapUnmarshaller;
import org.eclipse.che.ide.rest.StringUnmarshaller;
import org.eclipse.che.ide.ui.loaders.request.LoaderFactory;
import org.eclipse.che.ide.websocket.Message;
import org.eclipse.che.ide.websocket.MessageBuilder;
import org.eclipse.che.ide.websocket.MessageBus;
import org.eclipse.che.ide.websocket.WebSocketException;
import org.eclipse.che.ide.websocket.rest.RequestCallback;

import javax.validation.constraints.NotNull;
import java.util.ArrayList;
import java.util.List;
import java.util.Map;

import static com.google.gwt.http.client.RequestBuilder.POST;
import static org.eclipse.che.api.git.shared.StatusFormat.PORCELAIN;
import static org.eclipse.che.api.promises.client.callback.AsyncPromiseHelper.createFromAsyncRequest;
import static org.eclipse.che.ide.MimeType.APPLICATION_JSON;
import static org.eclipse.che.ide.MimeType.TEXT_PLAIN;
import static org.eclipse.che.ide.rest.HTTPHeader.ACCEPT;
import static org.eclipse.che.ide.rest.HTTPHeader.CONTENTTYPE;
import static org.eclipse.che.ide.util.Arrays.isNullOrEmpty;

/**
 * Implementation of the {@link GitServiceClient}.
 *
 * @author Ann Zhuleva
 * @author Valeriy Svydenko
 */
@Singleton
public class GitServiceClientImpl implements GitServiceClient {
    public static final String ADD               = "/git/add";
    public static final String BRANCH_LIST       = "/git/branch-list";
    public static final String CHECKOUT          = "/git/checkout";
    public static final String BRANCH_CREATE     = "/git/branch-create";
    public static final String BRANCH_DELETE     = "/git/branch-delete";
    public static final String BRANCH_RENAME     = "/git/branch-rename";
    public static final String CLONE             = "/git/clone";
    public static final String COMMIT            = "/git/commit";
    public static final String CONFIG            = "/git/config";
    public static final String DIFF              = "/git/diff";
    public static final String FETCH             = "/git/fetch";
    public static final String INIT              = "/git/init";
    public static final String LOG               = "/git/log";
    public static final String SHOW              = "/git/show";
    public static final String MERGE             = "/git/merge";
    public static final String STATUS            = "/git/status";
    public static final String PUSH              = "/git/push";
    public static final String PULL              = "/git/pull";
    public static final String REMOTE_LIST       = "/git/remote-list";
    public static final String REMOTE_ADD        = "/git/remote-add";
    public static final String REMOTE_DELETE     = "/git/remote-delete";
    public static final String REMOVE            = "/git/rm";
    public static final String RESET             = "/git/reset";
    public static final String COMMITERS         = "/git/commiters";
    public static final String DELETE_REPOSITORY = "/git/delete-repository";

    /** Loader to be displayed. */
    private final AsyncRequestLoader     loader;
    private final WsAgentStateController wsAgentStateController;
    private final DtoFactory             dtoFactory;
    private final DtoUnmarshallerFactory dtoUnmarshallerFactory;
    private final AsyncRequestFactory    asyncRequestFactory;

    @Inject
    protected GitServiceClientImpl(LoaderFactory loaderFactory,
                                   WsAgentStateController wsAgentStateController,
                                   DtoFactory dtoFactory,
                                   AsyncRequestFactory asyncRequestFactory,
                                   DtoUnmarshallerFactory dtoUnmarshallerFactory) {
        this.loader = loaderFactory.newLoader();
        this.wsAgentStateController = wsAgentStateController;
        this.dtoFactory = dtoFactory;
        this.asyncRequestFactory = asyncRequestFactory;
        this.dtoUnmarshallerFactory = dtoUnmarshallerFactory;
    }

    /** {@inheritDoc} */
    @Override
    public void init(DevMachine devMachine, ProjectConfigDto project, boolean bare, final RequestCallback<Void> callback)
            throws WebSocketException {
        InitRequest initRequest = dtoFactory.createDto(InitRequest.class);
        initRequest.setBare(bare);
        initRequest.setWorkingDir(project.getName());

<<<<<<< HEAD
        String url = "/git/" + devMachine.getId() + INIT + "?projectPath=" + project.getPath();
=======
        String url = INIT + "?projectPath=" + project.getPath();
>>>>>>> 794877a8

        MessageBuilder builder = new MessageBuilder(POST, url);
        builder.data(dtoFactory.toJson(initRequest)).header(CONTENTTYPE, APPLICATION_JSON);
        Message message = builder.build();

        sendMessageToWS(message, callback);
    }

    @Override
    public Promise<Void> init(DevMachine devMachine, Path project, boolean bare) {
        InitRequest initRequest = dtoFactory.createDto(InitRequest.class);
        initRequest.setBare(bare);
        initRequest.setWorkingDir(project.toString());

        String url = devMachine.getWsAgentBaseUrl() + "/git/" + devMachine.getId() + INIT + "?projectPath=" + project;

        return asyncRequestFactory.createPostRequest(url, initRequest).send();
    }

    /** {@inheritDoc} */
    @Override
    public void cloneRepository(DevMachine devMachine,
                                ProjectConfigDto project,
                                String remoteUri,
                                String remoteName,
                                RequestCallback<RepoInfo> callback) throws WebSocketException {
        CloneRequest cloneRequest = dtoFactory.createDto(CloneRequest.class)
                                              .withRemoteName(remoteName)
                                              .withRemoteUri(remoteUri)
                                              .withWorkingDir(project.getPath());

        String params = "?projectPath=" + project.getPath();

<<<<<<< HEAD
        String url = "/git/" + devMachine.getId() + CLONE + params;
=======
        String url = CLONE + params;
>>>>>>> 794877a8

        MessageBuilder builder = new MessageBuilder(POST, url);
        builder.data(dtoFactory.toJson(cloneRequest))
               .header(CONTENTTYPE, APPLICATION_JSON)
               .header(ACCEPT, APPLICATION_JSON);
        Message message = builder.build();

        sendMessageToWS(message, callback);
    }

    private void sendMessageToWS(final @NotNull Message message, final @NotNull RequestCallback<?> callback) {
        wsAgentStateController.getMessageBus().then(new Operation<MessageBus>() {
            @Override
            public void apply(MessageBus arg) throws OperationException {
                try {
                    arg.send(message, callback);
                } catch (WebSocketException e) {
                    throw new OperationException(e.getMessage(), e);
                }
            }
        });
    }

    /** {@inheritDoc} */
    @Override
    public void statusText(DevMachine devMachine, ProjectConfigDto project, StatusFormat format, AsyncRequestCallback<String> callback) {
<<<<<<< HEAD
        String url = devMachine.getWsAgentBaseUrl() + "/git/" + devMachine.getId() + STATUS;
=======
        String url = appContext.getDevMachine().getWsAgentBaseUrl() + STATUS;
>>>>>>> 794877a8
        String params = "?projectPath=" + project.getPath() + "&format=" + format;

        asyncRequestFactory.createPostRequest(url + params, null)
                           .loader(loader)
                           .header(CONTENTTYPE, APPLICATION_JSON)
                           .header(ACCEPT, TEXT_PLAIN)
                           .send(callback);
    }

    @Override
    public Promise<String> statusText(DevMachine devMachine, Path project, StatusFormat format) {
        String url = devMachine.getWsAgentBaseUrl() + "/git/" + devMachine.getId() + STATUS;
        String params = "?projectPath=" + project + "&format=" + format;

        return asyncRequestFactory.createPostRequest(url + params, null)
                                  .loader(loader)
                                  .header(CONTENTTYPE, APPLICATION_JSON)
                                  .header(ACCEPT, TEXT_PLAIN)
                                  .send(new StringUnmarshaller());
    }

    /** {@inheritDoc} */
    @Override
    public void add(DevMachine devMachine,
                    ProjectConfigDto project,
                    boolean update,
                    @Nullable List<String> filePattern,
                    RequestCallback<Void> callback) throws WebSocketException {
        AddRequest addRequest = dtoFactory.createDto(AddRequest.class).withUpdate(update);
        if (filePattern == null) {
            addRequest.setFilepattern(AddRequest.DEFAULT_PATTERN);
        } else {
            addRequest.setFilepattern(filePattern);
        }
<<<<<<< HEAD
        String url = "/git/" + devMachine.getId() + ADD + "?projectPath=" + project.getPath();
=======
        String url = ADD + "?projectPath=" + project.getPath();
>>>>>>> 794877a8

        MessageBuilder builder = new MessageBuilder(POST, url);
        builder.data(dtoFactory.toJson(addRequest))
               .header(CONTENTTYPE, APPLICATION_JSON);
        Message message = builder.build();

        sendMessageToWS(message, callback);
    }

    @Override
    public Promise<Void> add(final DevMachine devMachine, final Path project, final boolean update, final Path[] paths) {
        return createFromAsyncRequest(new RequestCall<Void>() {
            @Override
            public void makeCall(final AsyncCallback<Void> callback) {
                final AddRequest addRequest = dtoFactory.createDto(AddRequest.class).withUpdate(update);

                if (paths == null) {
                    addRequest.setFilepattern(AddRequest.DEFAULT_PATTERN);
                } else {

                    final List<String> patterns = new ArrayList<>(); //need for compatible with server side
                    for (Path path : paths) {
                        patterns.add(path.toString());
                    }

                    addRequest.setFilepattern(patterns);
                }

                final String url = "/git/" + devMachine.getId() + ADD + "?projectPath=" + project.toString();
                final Message message = new MessageBuilder(POST, url).data(dtoFactory.toJson(addRequest))
                                                                     .header(CONTENTTYPE, APPLICATION_JSON)
                                                                     .build();

                sendMessageToWS(message, new RequestCallback<Void>() {
                    @Override
                    protected void onSuccess(Void result) {
                        callback.onSuccess(result);
                    }

                    @Override
                    protected void onFailure(Throwable exception) {
                        callback.onFailure(exception);
                    }
                });
            }
        });
    }

    /** {@inheritDoc} */
    @Override
    public void commit(DevMachine devMachine,
                       ProjectConfigDto project,
                       String message,
                       boolean all,
                       boolean amend,
                       AsyncRequestCallback<Revision> callback) {
        CommitRequest commitRequest = dtoFactory.createDto(CommitRequest.class)
                                                .withMessage(message)
                                                .withAmend(amend)
                                                .withAll(all);
<<<<<<< HEAD
        String url = devMachine.getWsAgentBaseUrl() + "/git/" + devMachine.getId() + COMMIT + "?projectPath=" + project.getPath();
=======
        String url = appContext.getDevMachine().getWsAgentBaseUrl() + COMMIT + "?projectPath=" + project.getPath();
>>>>>>> 794877a8

        asyncRequestFactory.createPostRequest(url, commitRequest).loader(loader).send(callback);
    }

    @Override
    public Promise<Revision> commit(DevMachine devMachine, Path project, String message, boolean all, boolean amend) {
        CommitRequest commitRequest = dtoFactory.createDto(CommitRequest.class)
                                                .withMessage(message)
                                                .withAmend(amend)
                                                .withAll(all);
        String url = devMachine.getWsAgentBaseUrl() + "/git/" + devMachine.getId() + COMMIT + "?projectPath=" + project;

        return asyncRequestFactory.createPostRequest(url, commitRequest)
                                  .loader(loader)
                                  .send(dtoUnmarshallerFactory.newUnmarshaller(Revision.class));
    }

    @Override
    public void commit(final DevMachine devMachine,
                       final ProjectConfigDto project,
                       final String message,
                       final List<String> files,
                       final boolean amend,
                       final AsyncRequestCallback<Revision> callback) {
        CommitRequest commitRequest = dtoFactory.createDto(CommitRequest.class)
                                                .withMessage(message)
                                                .withAmend(amend)
                                                .withAll(false)
                                                .withFiles(files);
<<<<<<< HEAD
        String url = devMachine.getWsAgentBaseUrl() + "/git/" + devMachine.getId() + COMMIT + "?projectPath=" + project.getPath();
=======
        String url = appContext.getDevMachine().getWsAgentBaseUrl() + COMMIT + "?projectPath=" + project.getPath();
>>>>>>> 794877a8

        asyncRequestFactory.createPostRequest(url, commitRequest).loader(loader).send(callback);
    }

    @Override
    public Promise<Revision> commit(DevMachine devMachine, Path project, String message, Path[] files, boolean amend) {

        List<String> paths = new ArrayList<>(files.length);

        for (Path file : files) {
            paths.add(file.toString());
        }

        CommitRequest commitRequest = dtoFactory.createDto(CommitRequest.class)
                                                .withMessage(message)
                                                .withAmend(amend)
                                                .withAll(false)
                                                .withFiles(paths);
        String url = devMachine.getWsAgentBaseUrl() + "/git/" + devMachine.getId() + COMMIT + "?projectPath=" + project;

        return asyncRequestFactory.createPostRequest(url, commitRequest)
                                  .loader(loader)
                                  .send(dtoUnmarshallerFactory.newUnmarshaller(Revision.class));
    }

    /** {@inheritDoc} */
    @Override
    public void config(DevMachine devMachine,
                       ProjectConfigDto project,
                       @Nullable List<String> entries,
                       boolean all,
                       AsyncRequestCallback<Map<String, String>> callback) {
        ConfigRequest configRequest = dtoFactory.createDto(ConfigRequest.class)
                                                .withGetAll(all)
                                                .withConfigEntry(entries);
<<<<<<< HEAD
        String url = devMachine.getWsAgentBaseUrl() + "/git/" + devMachine.getId() + CONFIG + "?projectPath=" + project.getPath();
=======
        String url = appContext.getDevMachine().getWsAgentBaseUrl() + CONFIG + "?projectPath=" + project.getPath();
>>>>>>> 794877a8

        asyncRequestFactory.createPostRequest(url, configRequest).loader(loader).send(callback);
    }

    @Override
    public Promise<Map<String, String>> config(DevMachine devMachine, Path project, List<String> entries, boolean all) {
        ConfigRequest configRequest = dtoFactory.createDto(ConfigRequest.class)
                                                .withGetAll(all)
                                                .withConfigEntry(entries);
        String url = devMachine.getWsAgentBaseUrl() + "/git/" + devMachine.getId() + CONFIG + "?projectPath=" + project;

        return asyncRequestFactory.createPostRequest(url, configRequest).loader(loader).send(new StringMapUnmarshaller());
    }

    /** {@inheritDoc} */
    @Override
    public void push(DevMachine devMachine,
                     ProjectConfigDto project,
                     List<String> refSpec,
                     String remote,
                     boolean force,
                     AsyncRequestCallback<PushResponse> callback) {
        PushRequest pushRequest = dtoFactory.createDto(PushRequest.class).withRemote(remote).withRefSpec(refSpec).withForce(force);
<<<<<<< HEAD
        String url = devMachine.getWsAgentBaseUrl() + "/git/" + devMachine.getId() + PUSH + "?projectPath=" + project.getPath();
=======
        String url = appContext.getDevMachine().getWsAgentBaseUrl() + PUSH + "?projectPath=" + project.getPath();
>>>>>>> 794877a8
        asyncRequestFactory.createPostRequest(url, pushRequest).send(callback);
    }

    @Override
    public Promise<PushResponse> push(DevMachine devMachine, ProjectConfigDto project, List<String> refSpec, String remote, boolean force) {
        PushRequest pushRequest = dtoFactory.createDto(PushRequest.class)
                                            .withRemote(remote)
                                            .withRefSpec(refSpec)
                                            .withForce(force);
<<<<<<< HEAD
        return asyncRequestFactory.createPostRequest(devMachine.getWsAgentBaseUrl() + "/git/" + devMachine.getId() + PUSH + "?projectPath=" + project.getPath(), pushRequest)
                                  .send(dtoUnmarshallerFactory.newUnmarshaller(PushResponse.class));
    }

    @Override
    public Promise<PushResponse> push(DevMachine devMachine, Path project, List<String> refSpec, String remote, boolean force) {
        PushRequest pushRequest = dtoFactory.createDto(PushRequest.class)
                                            .withRemote(remote)
                                            .withRefSpec(refSpec)
                                            .withForce(force);
        return asyncRequestFactory.createPostRequest(devMachine.getWsAgentBaseUrl() + "/git/" + devMachine.getId() + PUSH + "?projectPath=" + project, pushRequest)
=======
        return asyncRequestFactory.createPostRequest(appContext.getDevMachine().getWsAgentBaseUrl() + PUSH +
                                                     "?projectPath=" + project.getPath(), pushRequest)
>>>>>>> 794877a8
                                  .send(dtoUnmarshallerFactory.newUnmarshaller(PushResponse.class));
    }

    /** {@inheritDoc} */
    @Override
    public void remoteList(DevMachine devMachine,
                           ProjectConfigDto project,
                           @Nullable String remoteName,
                           boolean verbose,
                           AsyncRequestCallback<List<Remote>> callback) {
        RemoteListRequest remoteListRequest = dtoFactory.createDto(RemoteListRequest.class).withVerbose(verbose);
        if (remoteName != null) {
            remoteListRequest.setRemote(remoteName);
        }
<<<<<<< HEAD
        String url = devMachine.getWsAgentBaseUrl() + "/git/" + devMachine.getId() + REMOTE_LIST + "?projectPath=" + project.getPath();
=======
        String url = appContext.getDevMachine().getWsAgentBaseUrl() + REMOTE_LIST + "?projectPath=" + project.getPath();
>>>>>>> 794877a8
        asyncRequestFactory.createPostRequest(url, remoteListRequest).loader(loader).send(callback);
    }

    /** {@inheritDoc} */
    @Override
    public Promise<List<Remote>> remoteList(DevMachine devMachine, ProjectConfigDto project, @Nullable String remoteName, boolean verbose) {
        RemoteListRequest remoteListRequest = dtoFactory.createDto(RemoteListRequest.class).withVerbose(verbose);
        if (remoteName != null) {
            remoteListRequest.setRemote(remoteName);
        }
<<<<<<< HEAD
        String url = devMachine.getWsAgentBaseUrl() + "/git/" + devMachine.getId() + REMOTE_LIST + "?projectPath=" + project.getPath();
        return asyncRequestFactory.createPostRequest(url, remoteListRequest)
                                  .loader(loader)
                                  .send(dtoUnmarshallerFactory.newListUnmarshaller(Remote.class));
    }

    @Override
    public Promise<List<Remote>> remoteList(DevMachine devMachine, Path project, String remote, boolean verbose) {
        RemoteListRequest remoteListRequest = dtoFactory.createDto(RemoteListRequest.class).withVerbose(verbose);
        if (remote != null) {
            remoteListRequest.setRemote(remote);
        }
        String url = devMachine.getWsAgentBaseUrl() + "/git/" + devMachine.getId() + REMOTE_LIST + "?projectPath=" + project;
=======
        String url = appContext.getDevMachine().getWsAgentBaseUrl() + REMOTE_LIST + "?projectPath=" + project.getPath();
>>>>>>> 794877a8
        return asyncRequestFactory.createPostRequest(url, remoteListRequest)
                                  .loader(loader)
                                  .send(dtoUnmarshallerFactory.newListUnmarshaller(Remote.class));
    }

    /** {@inheritDoc} */
    @Override
    public void branchList(DevMachine devMachine,
                           ProjectConfigDto project,
                           @Nullable String remoteMode,
                           AsyncRequestCallback<List<Branch>> callback) {
        BranchListRequest branchListRequest = dtoFactory.createDto(BranchListRequest.class).withListMode(remoteMode);
<<<<<<< HEAD
        String url = devMachine.getWsAgentBaseUrl() + "/git/" + devMachine.getId() + BRANCH_LIST + "?projectPath=" + project.getPath();
=======
        String url =appContext.getDevMachine().getWsAgentBaseUrl() + BRANCH_LIST + "?projectPath=" + project.getPath();
>>>>>>> 794877a8
        asyncRequestFactory.createPostRequest(url, branchListRequest).send(callback);
    }

    @Override
    public Promise<List<Branch>> branchList(DevMachine devMachine, Path project, String mode) {
        BranchListRequest branchListRequest = dtoFactory.createDto(BranchListRequest.class).withListMode(mode);
        String url = devMachine.getWsAgentBaseUrl() + "/git/" + devMachine.getId() + BRANCH_LIST + "?projectPath=" + project;
        return asyncRequestFactory.createPostRequest(url, branchListRequest).send(dtoUnmarshallerFactory.newListUnmarshaller(Branch.class));
    }

    @Override
    public Promise<Status> status(DevMachine devMachine, ProjectConfigDto project) {
        final String params = "?projectPath=" + project.getPath() + "&format=" + PORCELAIN;
<<<<<<< HEAD
        final String url = devMachine.getWsAgentBaseUrl() + "/git/" + devMachine.getId() + STATUS + params;
        return asyncRequestFactory.createPostRequest(url, null)
                                  .loader(loader)
                                  .header(CONTENTTYPE, APPLICATION_JSON)
                                  .header(ACCEPT, APPLICATION_JSON)
                                  .send(dtoUnmarshallerFactory.newUnmarshaller(Status.class));
    }

    @Override
    public Promise<Status> getStatus(DevMachine devMachine, Path project) {
        final String params = "?projectPath=" + project.toString() + "&format=" + PORCELAIN;
        final String url = devMachine.getWsAgentBaseUrl() + "/git/" + devMachine.getId() + STATUS + params;
=======
        final String url = appContext.getDevMachine().getWsAgentBaseUrl() + STATUS + params;
>>>>>>> 794877a8
        return asyncRequestFactory.createPostRequest(url, null)
                                  .loader(loader)
                                  .header(CONTENTTYPE, APPLICATION_JSON)
                                  .header(ACCEPT, APPLICATION_JSON)
                                  .send(dtoUnmarshallerFactory.newUnmarshaller(Status.class));
    }

    /** {@inheritDoc} */
    @Override
    public void status(DevMachine devMachine, ProjectConfigDto project, AsyncRequestCallback<Status> callback) {
        String params = "?projectPath=" + project.getPath() + "&format=" + PORCELAIN;
<<<<<<< HEAD
        String url = devMachine.getWsAgentBaseUrl() + "/git/" + devMachine.getId() + STATUS + params;
=======
        String url = appContext.getDevMachine().getWsAgentBaseUrl() + STATUS + params;
>>>>>>> 794877a8
        asyncRequestFactory.createPostRequest(url, null).loader(loader)
                           .header(CONTENTTYPE, APPLICATION_JSON)
                           .header(ACCEPT, APPLICATION_JSON)
                           .send(callback);
    }

    /** {@inheritDoc} */
    @Override
    public void branchDelete(DevMachine devMachine,
                             ProjectConfigDto project,
                             String name,
                             boolean force,
                             AsyncRequestCallback<String> callback) {
        BranchDeleteRequest branchDeleteRequest = dtoFactory.createDto(BranchDeleteRequest.class).withName(name).withForce(force);
<<<<<<< HEAD
        String url = devMachine.getWsAgentBaseUrl() + "/git/" + devMachine.getId() + BRANCH_DELETE + "?projectPath=" + project.getPath();
=======
        String url =appContext.getDevMachine().getWsAgentBaseUrl() + BRANCH_DELETE + "?projectPath=" + project.getPath();
>>>>>>> 794877a8
        asyncRequestFactory.createPostRequest(url, branchDeleteRequest).loader(loader).send(callback);
    }

    @Override
    public Promise<Void> branchDelete(DevMachine devMachine, Path project, String name, boolean force) {
        BranchDeleteRequest branchDeleteRequest = dtoFactory.createDto(BranchDeleteRequest.class).withName(name).withForce(force);
        String url = devMachine.getWsAgentBaseUrl() + "/git/" + devMachine.getId() + BRANCH_DELETE + "?projectPath=" + project;
        return asyncRequestFactory.createPostRequest(url, branchDeleteRequest).loader(loader).send();
    }

    /** {@inheritDoc} */
    @Override
    public void branchRename(DevMachine devMachine,
                             ProjectConfigDto project,
                             String oldName,
                             String newName,
                             AsyncRequestCallback<String> callback) {
        String params = "?projectPath=" + project.getPath() + "&oldName=" + oldName + "&newName=" + newName;
<<<<<<< HEAD
        String url = devMachine.getWsAgentBaseUrl() + "/git/" + devMachine.getId() + BRANCH_RENAME + params;
=======
        String url = appContext.getDevMachine().getWsAgentBaseUrl() + BRANCH_RENAME + params;
>>>>>>> 794877a8
        asyncRequestFactory.createPostRequest(url, null).loader(loader)
                           .header(CONTENTTYPE, MimeType.APPLICATION_FORM_URLENCODED)
                           .send(callback);
    }

    @Override
    public Promise<Void> branchRename(DevMachine devMachine, Path project, String oldName, String newName) {
        String params = "?projectPath=" + project + "&oldName=" + oldName + "&newName=" + newName;
        String url = devMachine.getWsAgentBaseUrl() + "/git/" + devMachine.getId() + BRANCH_RENAME + params;
        return asyncRequestFactory.createPostRequest(url, null).loader(loader)
                                  .header(CONTENTTYPE, MimeType.APPLICATION_FORM_URLENCODED)
                                  .send();
    }

    /** {@inheritDoc} */
    @Override
    public void branchCreate(DevMachine devMachine, ProjectConfigDto project, String name, String startPoint,
                             AsyncRequestCallback<Branch> callback) {
        BranchCreateRequest branchCreateRequest = dtoFactory.createDto(BranchCreateRequest.class).withName(name).withStartPoint(startPoint);
<<<<<<< HEAD
        String url = devMachine.getWsAgentBaseUrl() + "/git/" + devMachine.getId() + BRANCH_CREATE + "?projectPath=" + project.getPath();
=======
        String url = appContext.getDevMachine().getWsAgentBaseUrl() + BRANCH_CREATE + "?projectPath=" + project.getPath();
>>>>>>> 794877a8
        asyncRequestFactory.createPostRequest(url, branchCreateRequest).loader(loader).header(ACCEPT, APPLICATION_JSON).send(callback);
    }

    @Override
    public Promise<Branch> branchCreate(DevMachine devMachine, Path project, String name, String startPoint) {
        BranchCreateRequest branchCreateRequest = dtoFactory.createDto(BranchCreateRequest.class).withName(name).withStartPoint(startPoint);
        String url = devMachine.getWsAgentBaseUrl() + "/git/" + devMachine.getId() + BRANCH_CREATE + "?projectPath=" + project;
        return asyncRequestFactory.createPostRequest(url, branchCreateRequest)
                                  .loader(loader)
                                  .header(ACCEPT, APPLICATION_JSON)
                                  .send(dtoUnmarshallerFactory.newUnmarshaller(Branch.class));
    }

    /** {@inheritDoc} */
    @Override
    public void checkout(DevMachine devMachine,
                         ProjectConfigDto project,
                         CheckoutRequest checkoutRequest,
                         AsyncRequestCallback<String> callback) {
<<<<<<< HEAD
        String url = devMachine.getWsAgentBaseUrl() + "/git/" + devMachine.getId() + CHECKOUT + "?projectPath=" + project.getPath();
=======
        String url = appContext.getDevMachine().getWsAgentBaseUrl() + CHECKOUT + "?projectPath=" + project.getPath();
>>>>>>> 794877a8
        asyncRequestFactory.createPostRequest(url, checkoutRequest).loader(loader).send(callback);
    }

    @Override
    public Promise<Void> checkout(DevMachine devMachine,
                                  Path project,
                                  CheckoutRequest request) {

        final String url = devMachine.getWsAgentBaseUrl() + "/git/" + devMachine.getId() + CHECKOUT + "?projectPath=" + project.toString();
        return asyncRequestFactory.createPostRequest(url, request).loader(loader).send();
    }

    /** {@inheritDoc} */
    @Override
    public void remove(DevMachine devMachine,
                       ProjectConfigDto project,
                       List<String> items,
                       boolean cached,
                       AsyncRequestCallback<String> callback) {
        RmRequest rmRequest = dtoFactory.createDto(RmRequest.class).withItems(items).withCached(cached).withRecursively(true);
<<<<<<< HEAD
        String url = devMachine.getWsAgentBaseUrl() + "/git/" + devMachine.getId() + REMOVE + "?projectPath=" + project.getPath();
=======
        String url = appContext.getDevMachine().getWsAgentBaseUrl() + REMOVE + "?projectPath=" + project.getPath();
>>>>>>> 794877a8
        asyncRequestFactory.createPostRequest(url, rmRequest).loader(loader).send(callback);
    }

    @Override
    public Promise<Void> remove(DevMachine devMachine, Path project, Path[] items, boolean cached) {
        List<String> files = new ArrayList<>();

        if (items != null) {
            for (Path item : items) {
                files.add(item.toString());
            }
        }

        RmRequest rmRequest = dtoFactory.createDto(RmRequest.class).withItems(files).withCached(cached).withRecursively(true);
        String url = devMachine.getWsAgentBaseUrl() + "/git/" + devMachine.getId() + REMOVE + "?projectPath=" + project;
        return asyncRequestFactory.createPostRequest(url, rmRequest).loader(loader).send();
    }

    /** {@inheritDoc} */
    @Override
    public void reset(DevMachine devMachine,
                      ProjectConfigDto project,
                      String commit,
                      @Nullable ResetRequest.ResetType resetType,
                      @Nullable List<String> filePattern,
                      AsyncRequestCallback<Void> callback) {
        ResetRequest resetRequest = dtoFactory.createDto(ResetRequest.class).withCommit(commit);
        if (resetType != null) {
            resetRequest.setType(resetType);
        }
        if (filePattern != null) {
            resetRequest.setFilePattern(filePattern);
        }
<<<<<<< HEAD
        String url = devMachine.getWsAgentBaseUrl() + "/git/" + devMachine.getId() + RESET + "?projectPath=" + project.getPath();
=======
        String url = appContext.getDevMachine().getWsAgentBaseUrl() + RESET + "?projectPath=" + project.getPath();
>>>>>>> 794877a8
        asyncRequestFactory.createPostRequest(url, resetRequest).loader(loader).send(callback);
    }

    @Override
    public Promise<Void> reset(DevMachine devMachine, Path project, String commit, ResetRequest.ResetType resetType, Path[] files) {
        ResetRequest resetRequest = dtoFactory.createDto(ResetRequest.class).withCommit(commit);
        if (resetType != null) {
            resetRequest.setType(resetType);
        }
        if (files != null) {
            List<String> fileList = new ArrayList<>(files.length);
            for (Path file : files) {
                fileList.add(file.toString());
            }
            resetRequest.setFilePattern(fileList);
        }
        String url = devMachine.getWsAgentBaseUrl() + "/git/" + devMachine.getId() + RESET + "?projectPath=" + project;
        return asyncRequestFactory.createPostRequest(url, resetRequest).loader(loader).send();
    }

    /** {@inheritDoc} */
    @Override
    public void log(DevMachine devMachine, ProjectConfigDto project, List<String> fileFilter, boolean isTextFormat,
                    @NotNull AsyncRequestCallback<LogResponse> callback) {
        LogRequest logRequest = dtoFactory.createDto(LogRequest.class).withFileFilter(fileFilter);
<<<<<<< HEAD
        String url = devMachine.getWsAgentBaseUrl() + "/git/" + devMachine.getId() + LOG + "?projectPath=" + project.getPath();
=======
        String url = appContext.getDevMachine().getWsAgentBaseUrl() + LOG + "?projectPath=" + project.getPath();
>>>>>>> 794877a8
        if (isTextFormat) {
            asyncRequestFactory.createPostRequest(url, logRequest).send(callback);
        } else {
            asyncRequestFactory.createPostRequest(url, logRequest).loader(loader).header(ACCEPT, APPLICATION_JSON).send(callback);
        }
    }

    @Override
    public Promise<LogResponse> log(DevMachine devMachine, Path project, Path[] fileFilter, boolean plainText) {

        List<String> paths = null;

        if (!isNullOrEmpty(fileFilter)) {
            paths = new ArrayList<>(fileFilter.length);

            for (Path file : fileFilter) {
                paths.add(file.toString());
            }
        }

        LogRequest logRequest = dtoFactory.createDto(LogRequest.class)
                                          .withFileFilter(paths);
        String url = devMachine.getWsAgentBaseUrl() + "/git/" + devMachine.getId() + LOG + "?projectPath=" + project;
        if (plainText) {
            return asyncRequestFactory.createPostRequest(url, logRequest)
                                      .loader(loader)
                                      .send(dtoUnmarshallerFactory.newUnmarshaller(LogResponse.class));
        } else {
            return asyncRequestFactory.createPostRequest(url, logRequest)
                                      .loader(loader)
                                      .header(ACCEPT, APPLICATION_JSON)
                                      .send(dtoUnmarshallerFactory.newUnmarshaller(LogResponse.class));
        }
    }

    /** {@inheritDoc} */
    @Override
    public void remoteAdd(DevMachine devMachine,
                          ProjectConfigDto project,
                          String name,
                          String repositoryURL,
                          AsyncRequestCallback<String> callback) {
        RemoteAddRequest remoteAddRequest = dtoFactory.createDto(RemoteAddRequest.class).withName(name).withUrl(repositoryURL);
<<<<<<< HEAD
        String url = devMachine.getWsAgentBaseUrl() + "/git/" + devMachine.getId() + REMOTE_ADD + "?projectPath=" + project.getPath();
=======
        String url = appContext.getDevMachine().getWsAgentBaseUrl() + REMOTE_ADD + "?projectPath=" + project.getPath();
>>>>>>> 794877a8
        asyncRequestFactory.createPostRequest(url, remoteAddRequest).loader(loader).send(callback);
    }

    /** {@inheritDoc} */
    @Override
    public void remoteDelete(DevMachine devMachine,
                             ProjectConfigDto project,
                             String name,
                             AsyncRequestCallback<String> callback) {
<<<<<<< HEAD
        String url = devMachine.getWsAgentBaseUrl() + "/git/" + devMachine.getId() + REMOTE_DELETE + '/' + name + "?projectPath=" + project.getPath();
=======
        String url = appContext.getDevMachine().getWsAgentBaseUrl() + REMOTE_DELETE + '/' + name + "?projectPath=" + project.getPath();
>>>>>>> 794877a8
        asyncRequestFactory.createPostRequest(url, null).loader(loader).send(callback);
    }

    @Override
    public Promise<Void> remoteDelete(DevMachine devMachine, Path project, String name) {
        String url = devMachine.getWsAgentBaseUrl() + "/git/" + devMachine.getId() + REMOTE_DELETE + '/' + name + "?projectPath=" + project;
        return asyncRequestFactory.createPostRequest(url, null).loader(loader).send();
    }

    /** {@inheritDoc} */
    @Override
    public void fetch(DevMachine devMachine,
                      ProjectConfigDto project,
                      String remote,
                      List<String> refspec,
                      boolean removeDeletedRefs,
                      RequestCallback<String> callback) throws WebSocketException {
        FetchRequest fetchRequest = dtoFactory.createDto(FetchRequest.class)
                                              .withRefSpec(refspec)
                                              .withRemote(remote)
                                              .withRemoveDeletedRefs(removeDeletedRefs);

<<<<<<< HEAD
        String url = "/git/" + devMachine.getId() + FETCH + "?projectPath=" + project.getPath();
=======
        String url = FETCH + "?projectPath=" + project.getPath();
>>>>>>> 794877a8
        MessageBuilder builder = new MessageBuilder(POST, url);
        builder.data(dtoFactory.toJson(fetchRequest))
               .header(CONTENTTYPE, APPLICATION_JSON);
        Message message = builder.build();

        sendMessageToWS(message, callback);
    }

    @Override
    public Promise<Void> fetch(DevMachine devMachine, Path project, String remote, List<String> refspec, boolean removeDeletedRefs) {
        FetchRequest fetchRequest = dtoFactory.createDto(FetchRequest.class)
                                              .withRefSpec(refspec)
                                              .withRemote(remote)
                                              .withRemoveDeletedRefs(removeDeletedRefs);
        String url = devMachine.getWsAgentBaseUrl() + "/git/" + devMachine.getId() + FETCH + "?projectPath=" + project;
        return asyncRequestFactory.createPostRequest(url, fetchRequest).send();
    }

    /** {@inheritDoc} */
    @Override
    public void pull(DevMachine devMachine,
                     ProjectConfigDto project,
                     String refSpec,
                     String remote,
                     AsyncRequestCallback<PullResponse> callback) {
        PullRequest pullRequest = dtoFactory.createDto(PullRequest.class).withRemote(remote).withRefSpec(refSpec);
<<<<<<< HEAD
        String url = devMachine.getWsAgentBaseUrl() + "/git/" + devMachine.getId() + PULL + "?projectPath=" + project.getPath();
=======
        String url = appContext.getDevMachine().getWsAgentBaseUrl() + PULL + "?projectPath=" + project.getPath();
>>>>>>> 794877a8
        asyncRequestFactory.createPostRequest(url, pullRequest).send(callback);
    }

    @Override
    public Promise<PullResponse> pull(DevMachine devMachine, Path project, String refSpec, String remote) {
        PullRequest pullRequest = dtoFactory.createDto(PullRequest.class).withRemote(remote).withRefSpec(refSpec);
        String url = devMachine.getWsAgentBaseUrl() + "/git/" + devMachine.getId() + PULL + "?projectPath=" + project;
        return asyncRequestFactory.createPostRequest(url, pullRequest).send(dtoUnmarshallerFactory.newUnmarshaller(PullResponse.class));
    }

    /** {@inheritDoc} */
    @Override
    public void diff(DevMachine devMachine,
                     ProjectConfigDto project,
                     List<String> fileFilter,
                     DiffRequest.DiffType type,
                     boolean noRenames,
                     int renameLimit,
                     String commitA,
                     String commitB, @NotNull AsyncRequestCallback<String> callback) {
        DiffRequest diffRequest = dtoFactory.createDto(DiffRequest.class)
                                            .withFileFilter(fileFilter)
                                            .withType(type)
                                            .withNoRenames(noRenames)
                                            .withCommitA(commitA)
                                            .withCommitB(commitB)
                                            .withRenameLimit(renameLimit);

        diff(devMachine, diffRequest, project.getPath(), callback);
    }

    @Override
    public Promise<String> diff(DevMachine devMachine,
                                Path project,
                                List<String> fileFilter,
                                DiffRequest.DiffType type,
                                boolean noRenames,
                                int renameLimit,
                                String commitA,
                                String commitB) {
        DiffRequest diffRequest = dtoFactory.createDto(DiffRequest.class)
                                            .withFileFilter(fileFilter)
                                            .withType(type)
                                            .withNoRenames(noRenames)
                                            .withCommitA(commitA)
                                            .withCommitB(commitB)
                                            .withRenameLimit(renameLimit);

        String url = devMachine.getWsAgentBaseUrl() + "/git/" + devMachine.getId() + DIFF + "?projectPath=" + project;
        return asyncRequestFactory.createPostRequest(url, diffRequest).loader(loader).send(new StringUnmarshaller());
    }

    /** {@inheritDoc} */
    @Override
    public void showFileContent(DevMachine devMachine,
                                @NotNull ProjectConfigDto project,
                                String file,
                                String version,
                                @NotNull AsyncRequestCallback<ShowFileContentResponse> callback) {
        ShowFileContentRequest showRequest = dtoFactory.createDto(ShowFileContentRequest.class).withFile(file).withVersion(version);
<<<<<<< HEAD
        String url = devMachine.getWsAgentBaseUrl() + "/git/" + devMachine.getId() + SHOW + "?projectPath=" + project.getPath();
=======
        String url = appContext.getDevMachine().getWsAgentBaseUrl() + SHOW + "?projectPath=" + project.getPath();
>>>>>>> 794877a8
        asyncRequestFactory.createPostRequest(url, showRequest).loader(loader).send(callback);
    }

    @Override
    public Promise<ShowFileContentResponse> showFileContent(DevMachine devMachine, Path project, Path file, String version) {
        ShowFileContentRequest showRequest = dtoFactory.createDto(ShowFileContentRequest.class)
                                                       .withFile(file.toString())
                                                       .withVersion(version);
        String url = devMachine.getWsAgentBaseUrl() + "/git/" + devMachine.getId() + SHOW + "?projectPath=" + project;
        return asyncRequestFactory.createPostRequest(url, showRequest)
                                  .loader(loader)
                                  .send(dtoUnmarshallerFactory.newUnmarshaller(ShowFileContentResponse.class));
    }

    /** {@inheritDoc} */
    @Override
    public void diff(DevMachine devMachine,
                     ProjectConfigDto project,
                     List<String> fileFilter,
                     DiffRequest.DiffType type,
                     boolean noRenames,
                     int renameLimit,
                     String commitA,
                     boolean cached,
                     AsyncRequestCallback<String> callback) {
        DiffRequest diffRequest = dtoFactory.createDto(DiffRequest.class)
                                            .withFileFilter(fileFilter).withType(type)
                                            .withNoRenames(noRenames)
                                            .withCommitA(commitA)
                                            .withRenameLimit(renameLimit)
                                            .withCached(cached);

        diff(devMachine, diffRequest, project.getPath(), callback);
    }

    @Override
    public Promise<String> diff(DevMachine devMachine,
                                Path project,
                                List<String> files,
                                DiffRequest.DiffType type,
                                boolean noRenames,
                                int renameLimit,
                                String commitA,
                                boolean cached) {
        DiffRequest diffRequest = dtoFactory.createDto(DiffRequest.class)
                                            .withFileFilter(files)
                                            .withType(type)
                                            .withNoRenames(noRenames)
                                            .withCommitA(commitA)
                                            .withRenameLimit(renameLimit)
                                            .withCached(cached);

        String url = devMachine.getWsAgentBaseUrl() + "/git/" + devMachine.getId() + DIFF + "?projectPath=" + project;
        return asyncRequestFactory.createPostRequest(url, diffRequest).loader(loader).send(new StringUnmarshaller());
    }

    /**
     * Make diff request.
     *
     * @param diffRequest
     *         request for diff
     * @param projectPath
     *         project path
     * @param callback
     *         callback
     */
    private void diff(DevMachine devMachine, DiffRequest diffRequest, @NotNull String projectPath, AsyncRequestCallback<String> callback) {
<<<<<<< HEAD
        String url = devMachine.getWsAgentBaseUrl() + "/git/" + devMachine.getId() + DIFF + "?projectPath=" + projectPath;
=======
        String url = appContext.getDevMachine().getWsAgentBaseUrl() + DIFF + "?projectPath=" + projectPath;
>>>>>>> 794877a8
        asyncRequestFactory.createPostRequest(url, diffRequest).loader(loader).send(callback);
    }

    /** {@inheritDoc} */
    @Override
    public void merge(DevMachine devMachine,
                      ProjectConfigDto project,
                      String commit,
                      AsyncRequestCallback<MergeResult> callback) {
        MergeRequest mergeRequest = dtoFactory.createDto(MergeRequest.class).withCommit(commit);
<<<<<<< HEAD
        String url = devMachine.getWsAgentBaseUrl() + "/git/" + devMachine.getId() + MERGE + "?projectPath=" + project.getPath();
=======
        String url = appContext.getDevMachine().getWsAgentBaseUrl() + MERGE + "?projectPath=" + project.getPath();
>>>>>>> 794877a8
        asyncRequestFactory.createPostRequest(url, mergeRequest).loader(loader)
                           .header(ACCEPT, APPLICATION_JSON)
                           .send(callback);
    }

<<<<<<< HEAD
    @Override
    public Promise<MergeResult> merge(DevMachine devMachine, Path project, String commit) {
        MergeRequest mergeRequest = dtoFactory.createDto(MergeRequest.class).withCommit(commit);
        String url = devMachine.getWsAgentBaseUrl() + "/git/" + devMachine.getId() + MERGE + "?projectPath=" + project;
        return asyncRequestFactory.createPostRequest(url, mergeRequest)
                                  .loader(loader)
                                  .header(ACCEPT, APPLICATION_JSON)
                                  .send(dtoUnmarshallerFactory.newUnmarshaller(MergeResult.class));
    }

    /** {@inheritDoc} */
    @Override
    public void getGitReadOnlyUrl(DevMachine devMachine, ProjectConfigDto project, AsyncRequestCallback<String> callback) {
        String url = devMachine.getWsAgentBaseUrl() + "/git/" + devMachine.getId() + RO_URL + "?projectPath=" + project.getPath();
        asyncRequestFactory.createGetRequest(url).send(callback);
    }
=======
>>>>>>> 794877a8

    @Override
    public Promise<String> getGitReadOnlyUrl(DevMachine devMachine, Path project) {
        String url = devMachine.getWsAgentBaseUrl() + "/git/" + devMachine.getId() + RO_URL + "?projectPath=" + project;
        return asyncRequestFactory.createGetRequest(url).send(new StringUnmarshaller());
    }

    /** {@inheritDoc} */
    @Override
    public void getCommitters(DevMachine devMachine, ProjectConfigDto project, AsyncRequestCallback<Commiters> callback) {
<<<<<<< HEAD
        String url = devMachine.getWsAgentBaseUrl() + "/git/" + devMachine.getId() + COMMITERS + "?projectPath=" + project.getPath();
=======
        String url = appContext.getDevMachine().getWsAgentBaseUrl() + COMMITERS + "?projectPath=" + project.getPath();
>>>>>>> 794877a8
        asyncRequestFactory.createGetRequest(url).header(ACCEPT, APPLICATION_JSON).send(callback);
    }

    /** {@inheritDoc} */
    @Override
    public void deleteRepository(DevMachine devMachine, ProjectConfigDto project, AsyncRequestCallback<Void> callback) {
<<<<<<< HEAD
        String url = devMachine.getWsAgentBaseUrl() + "/git/" + devMachine.getId() + DELETE_REPOSITORY + "?projectPath=" + project.getPath();
=======
        String url = appContext.getDevMachine().getWsAgentBaseUrl() + DELETE_REPOSITORY + "?projectPath=" + project.getPath();
>>>>>>> 794877a8
        asyncRequestFactory.createGetRequest(url).loader(loader)
                           .header(CONTENTTYPE, APPLICATION_JSON).header(ACCEPT, TEXT_PLAIN)
                           .send(callback);
    }

    @Override
    public Promise<Void> deleteRepository(DevMachine devMachine, Path project) {
        String url = devMachine.getWsAgentBaseUrl() + "/git/" + devMachine.getId() + DELETE_REPOSITORY + "?projectPath=" + project;
        return asyncRequestFactory.createGetRequest(url).loader(loader)
                                  .header(CONTENTTYPE, APPLICATION_JSON)
                                  .header(ACCEPT, TEXT_PLAIN)
                                  .send();
    }

    /** {@inheritDoc} */
    @Override
    public void getUrlVendorInfo(DevMachine devMachine, @NotNull String vcsUrl, @NotNull AsyncRequestCallback<GitUrlVendorInfo> callback) {
<<<<<<< HEAD
        asyncRequestFactory.createGetRequest(devMachine.getWsAgentBaseUrl() + "/git/" + devMachine.getId() + "/git-service/info?vcsurl=" + vcsUrl)
                           .header(HTTPHeader.ACCEPT, MimeType.APPLICATION_JSON).send(
                callback);
=======
        asyncRequestFactory.createGetRequest(appContext.getDevMachine().getWsAgentBaseUrl() + "/git-service/info?vcsurl=" + vcsUrl)
                           .header(HTTPHeader.ACCEPT, MimeType.APPLICATION_JSON).send(callback);
>>>>>>> 794877a8
    }
}<|MERGE_RESOLUTION|>--- conflicted
+++ resolved
@@ -56,6 +56,7 @@
 import org.eclipse.che.api.workspace.shared.dto.ProjectConfigDto;
 import org.eclipse.che.commons.annotation.Nullable;
 import org.eclipse.che.ide.MimeType;
+import org.eclipse.che.ide.api.app.AppContext;
 import org.eclipse.che.ide.dto.DtoFactory;
 import org.eclipse.che.ide.resource.Path;
 import org.eclipse.che.ide.rest.AsyncRequestCallback;
@@ -126,13 +127,16 @@
     private final DtoFactory             dtoFactory;
     private final DtoUnmarshallerFactory dtoUnmarshallerFactory;
     private final AsyncRequestFactory    asyncRequestFactory;
+    private final AppContext             appContext;
 
     @Inject
     protected GitServiceClientImpl(LoaderFactory loaderFactory,
                                    WsAgentStateController wsAgentStateController,
                                    DtoFactory dtoFactory,
                                    AsyncRequestFactory asyncRequestFactory,
-                                   DtoUnmarshallerFactory dtoUnmarshallerFactory) {
+                                   DtoUnmarshallerFactory dtoUnmarshallerFactory,
+                                   AppContext appContext) {
+        this.appContext = appContext;
         this.loader = loaderFactory.newLoader();
         this.wsAgentStateController = wsAgentStateController;
         this.dtoFactory = dtoFactory;
@@ -148,11 +152,7 @@
         initRequest.setBare(bare);
         initRequest.setWorkingDir(project.getName());
 
-<<<<<<< HEAD
-        String url = "/git/" + devMachine.getId() + INIT + "?projectPath=" + project.getPath();
-=======
         String url = INIT + "?projectPath=" + project.getPath();
->>>>>>> 794877a8
 
         MessageBuilder builder = new MessageBuilder(POST, url);
         builder.data(dtoFactory.toJson(initRequest)).header(CONTENTTYPE, APPLICATION_JSON);
@@ -167,7 +167,7 @@
         initRequest.setBare(bare);
         initRequest.setWorkingDir(project.toString());
 
-        String url = devMachine.getWsAgentBaseUrl() + "/git/" + devMachine.getId() + INIT + "?projectPath=" + project;
+        String url = devMachine.getWsAgentBaseUrl() + INIT + "?projectPath=" + project;
 
         return asyncRequestFactory.createPostRequest(url, initRequest).send();
     }
@@ -186,11 +186,7 @@
 
         String params = "?projectPath=" + project.getPath();
 
-<<<<<<< HEAD
-        String url = "/git/" + devMachine.getId() + CLONE + params;
-=======
         String url = CLONE + params;
->>>>>>> 794877a8
 
         MessageBuilder builder = new MessageBuilder(POST, url);
         builder.data(dtoFactory.toJson(cloneRequest))
@@ -217,11 +213,7 @@
     /** {@inheritDoc} */
     @Override
     public void statusText(DevMachine devMachine, ProjectConfigDto project, StatusFormat format, AsyncRequestCallback<String> callback) {
-<<<<<<< HEAD
-        String url = devMachine.getWsAgentBaseUrl() + "/git/" + devMachine.getId() + STATUS;
-=======
         String url = appContext.getDevMachine().getWsAgentBaseUrl() + STATUS;
->>>>>>> 794877a8
         String params = "?projectPath=" + project.getPath() + "&format=" + format;
 
         asyncRequestFactory.createPostRequest(url + params, null)
@@ -233,7 +225,7 @@
 
     @Override
     public Promise<String> statusText(DevMachine devMachine, Path project, StatusFormat format) {
-        String url = devMachine.getWsAgentBaseUrl() + "/git/" + devMachine.getId() + STATUS;
+        String url = devMachine.getWsAgentBaseUrl() + STATUS;
         String params = "?projectPath=" + project + "&format=" + format;
 
         return asyncRequestFactory.createPostRequest(url + params, null)
@@ -256,11 +248,7 @@
         } else {
             addRequest.setFilepattern(filePattern);
         }
-<<<<<<< HEAD
-        String url = "/git/" + devMachine.getId() + ADD + "?projectPath=" + project.getPath();
-=======
         String url = ADD + "?projectPath=" + project.getPath();
->>>>>>> 794877a8
 
         MessageBuilder builder = new MessageBuilder(POST, url);
         builder.data(dtoFactory.toJson(addRequest))
@@ -289,7 +277,7 @@
                     addRequest.setFilepattern(patterns);
                 }
 
-                final String url = "/git/" + devMachine.getId() + ADD + "?projectPath=" + project.toString();
+                final String url = ADD + "?projectPath=" + project.toString();
                 final Message message = new MessageBuilder(POST, url).data(dtoFactory.toJson(addRequest))
                                                                      .header(CONTENTTYPE, APPLICATION_JSON)
                                                                      .build();
@@ -321,11 +309,7 @@
                                                 .withMessage(message)
                                                 .withAmend(amend)
                                                 .withAll(all);
-<<<<<<< HEAD
-        String url = devMachine.getWsAgentBaseUrl() + "/git/" + devMachine.getId() + COMMIT + "?projectPath=" + project.getPath();
-=======
         String url = appContext.getDevMachine().getWsAgentBaseUrl() + COMMIT + "?projectPath=" + project.getPath();
->>>>>>> 794877a8
 
         asyncRequestFactory.createPostRequest(url, commitRequest).loader(loader).send(callback);
     }
@@ -336,7 +320,7 @@
                                                 .withMessage(message)
                                                 .withAmend(amend)
                                                 .withAll(all);
-        String url = devMachine.getWsAgentBaseUrl() + "/git/" + devMachine.getId() + COMMIT + "?projectPath=" + project;
+        String url = devMachine.getWsAgentBaseUrl() + COMMIT + "?projectPath=" + project;
 
         return asyncRequestFactory.createPostRequest(url, commitRequest)
                                   .loader(loader)
@@ -355,11 +339,7 @@
                                                 .withAmend(amend)
                                                 .withAll(false)
                                                 .withFiles(files);
-<<<<<<< HEAD
-        String url = devMachine.getWsAgentBaseUrl() + "/git/" + devMachine.getId() + COMMIT + "?projectPath=" + project.getPath();
-=======
         String url = appContext.getDevMachine().getWsAgentBaseUrl() + COMMIT + "?projectPath=" + project.getPath();
->>>>>>> 794877a8
 
         asyncRequestFactory.createPostRequest(url, commitRequest).loader(loader).send(callback);
     }
@@ -378,7 +358,7 @@
                                                 .withAmend(amend)
                                                 .withAll(false)
                                                 .withFiles(paths);
-        String url = devMachine.getWsAgentBaseUrl() + "/git/" + devMachine.getId() + COMMIT + "?projectPath=" + project;
+        String url = devMachine.getWsAgentBaseUrl() + COMMIT + "?projectPath=" + project;
 
         return asyncRequestFactory.createPostRequest(url, commitRequest)
                                   .loader(loader)
@@ -395,11 +375,7 @@
         ConfigRequest configRequest = dtoFactory.createDto(ConfigRequest.class)
                                                 .withGetAll(all)
                                                 .withConfigEntry(entries);
-<<<<<<< HEAD
-        String url = devMachine.getWsAgentBaseUrl() + "/git/" + devMachine.getId() + CONFIG + "?projectPath=" + project.getPath();
-=======
         String url = appContext.getDevMachine().getWsAgentBaseUrl() + CONFIG + "?projectPath=" + project.getPath();
->>>>>>> 794877a8
 
         asyncRequestFactory.createPostRequest(url, configRequest).loader(loader).send(callback);
     }
@@ -409,7 +385,7 @@
         ConfigRequest configRequest = dtoFactory.createDto(ConfigRequest.class)
                                                 .withGetAll(all)
                                                 .withConfigEntry(entries);
-        String url = devMachine.getWsAgentBaseUrl() + "/git/" + devMachine.getId() + CONFIG + "?projectPath=" + project;
+        String url = devMachine.getWsAgentBaseUrl() + CONFIG + "?projectPath=" + project;
 
         return asyncRequestFactory.createPostRequest(url, configRequest).loader(loader).send(new StringMapUnmarshaller());
     }
@@ -423,11 +399,7 @@
                      boolean force,
                      AsyncRequestCallback<PushResponse> callback) {
         PushRequest pushRequest = dtoFactory.createDto(PushRequest.class).withRemote(remote).withRefSpec(refSpec).withForce(force);
-<<<<<<< HEAD
-        String url = devMachine.getWsAgentBaseUrl() + "/git/" + devMachine.getId() + PUSH + "?projectPath=" + project.getPath();
-=======
         String url = appContext.getDevMachine().getWsAgentBaseUrl() + PUSH + "?projectPath=" + project.getPath();
->>>>>>> 794877a8
         asyncRequestFactory.createPostRequest(url, pushRequest).send(callback);
     }
 
@@ -437,8 +409,8 @@
                                             .withRemote(remote)
                                             .withRefSpec(refSpec)
                                             .withForce(force);
-<<<<<<< HEAD
-        return asyncRequestFactory.createPostRequest(devMachine.getWsAgentBaseUrl() + "/git/" + devMachine.getId() + PUSH + "?projectPath=" + project.getPath(), pushRequest)
+        return asyncRequestFactory.createPostRequest(appContext.getDevMachine().getWsAgentBaseUrl() + PUSH +
+                                                     "?projectPath=" + project.getPath(), pushRequest)
                                   .send(dtoUnmarshallerFactory.newUnmarshaller(PushResponse.class));
     }
 
@@ -448,11 +420,7 @@
                                             .withRemote(remote)
                                             .withRefSpec(refSpec)
                                             .withForce(force);
-        return asyncRequestFactory.createPostRequest(devMachine.getWsAgentBaseUrl() + "/git/" + devMachine.getId() + PUSH + "?projectPath=" + project, pushRequest)
-=======
-        return asyncRequestFactory.createPostRequest(appContext.getDevMachine().getWsAgentBaseUrl() + PUSH +
-                                                     "?projectPath=" + project.getPath(), pushRequest)
->>>>>>> 794877a8
+        return asyncRequestFactory.createPostRequest(devMachine.getWsAgentBaseUrl() + PUSH + "?projectPath=" + project, pushRequest)
                                   .send(dtoUnmarshallerFactory.newUnmarshaller(PushResponse.class));
     }
 
@@ -467,11 +435,7 @@
         if (remoteName != null) {
             remoteListRequest.setRemote(remoteName);
         }
-<<<<<<< HEAD
-        String url = devMachine.getWsAgentBaseUrl() + "/git/" + devMachine.getId() + REMOTE_LIST + "?projectPath=" + project.getPath();
-=======
         String url = appContext.getDevMachine().getWsAgentBaseUrl() + REMOTE_LIST + "?projectPath=" + project.getPath();
->>>>>>> 794877a8
         asyncRequestFactory.createPostRequest(url, remoteListRequest).loader(loader).send(callback);
     }
 
@@ -482,8 +446,7 @@
         if (remoteName != null) {
             remoteListRequest.setRemote(remoteName);
         }
-<<<<<<< HEAD
-        String url = devMachine.getWsAgentBaseUrl() + "/git/" + devMachine.getId() + REMOTE_LIST + "?projectPath=" + project.getPath();
+        String url = devMachine.getWsAgentBaseUrl() + REMOTE_LIST + "?projectPath=" + project.getPath();
         return asyncRequestFactory.createPostRequest(url, remoteListRequest)
                                   .loader(loader)
                                   .send(dtoUnmarshallerFactory.newListUnmarshaller(Remote.class));
@@ -495,10 +458,7 @@
         if (remote != null) {
             remoteListRequest.setRemote(remote);
         }
-        String url = devMachine.getWsAgentBaseUrl() + "/git/" + devMachine.getId() + REMOTE_LIST + "?projectPath=" + project;
-=======
-        String url = appContext.getDevMachine().getWsAgentBaseUrl() + REMOTE_LIST + "?projectPath=" + project.getPath();
->>>>>>> 794877a8
+        String url = devMachine.getWsAgentBaseUrl() + REMOTE_LIST + "?projectPath=" + project;
         return asyncRequestFactory.createPostRequest(url, remoteListRequest)
                                   .loader(loader)
                                   .send(dtoUnmarshallerFactory.newListUnmarshaller(Remote.class));
@@ -511,26 +471,21 @@
                            @Nullable String remoteMode,
                            AsyncRequestCallback<List<Branch>> callback) {
         BranchListRequest branchListRequest = dtoFactory.createDto(BranchListRequest.class).withListMode(remoteMode);
-<<<<<<< HEAD
-        String url = devMachine.getWsAgentBaseUrl() + "/git/" + devMachine.getId() + BRANCH_LIST + "?projectPath=" + project.getPath();
-=======
         String url =appContext.getDevMachine().getWsAgentBaseUrl() + BRANCH_LIST + "?projectPath=" + project.getPath();
->>>>>>> 794877a8
         asyncRequestFactory.createPostRequest(url, branchListRequest).send(callback);
     }
 
     @Override
     public Promise<List<Branch>> branchList(DevMachine devMachine, Path project, String mode) {
         BranchListRequest branchListRequest = dtoFactory.createDto(BranchListRequest.class).withListMode(mode);
-        String url = devMachine.getWsAgentBaseUrl() + "/git/" + devMachine.getId() + BRANCH_LIST + "?projectPath=" + project;
+        String url = devMachine.getWsAgentBaseUrl() + BRANCH_LIST + "?projectPath=" + project;
         return asyncRequestFactory.createPostRequest(url, branchListRequest).send(dtoUnmarshallerFactory.newListUnmarshaller(Branch.class));
     }
 
     @Override
     public Promise<Status> status(DevMachine devMachine, ProjectConfigDto project) {
         final String params = "?projectPath=" + project.getPath() + "&format=" + PORCELAIN;
-<<<<<<< HEAD
-        final String url = devMachine.getWsAgentBaseUrl() + "/git/" + devMachine.getId() + STATUS + params;
+        final String url = devMachine.getWsAgentBaseUrl() + STATUS + params;
         return asyncRequestFactory.createPostRequest(url, null)
                                   .loader(loader)
                                   .header(CONTENTTYPE, APPLICATION_JSON)
@@ -541,10 +496,7 @@
     @Override
     public Promise<Status> getStatus(DevMachine devMachine, Path project) {
         final String params = "?projectPath=" + project.toString() + "&format=" + PORCELAIN;
-        final String url = devMachine.getWsAgentBaseUrl() + "/git/" + devMachine.getId() + STATUS + params;
-=======
-        final String url = appContext.getDevMachine().getWsAgentBaseUrl() + STATUS + params;
->>>>>>> 794877a8
+        final String url = devMachine.getWsAgentBaseUrl() + STATUS + params;
         return asyncRequestFactory.createPostRequest(url, null)
                                   .loader(loader)
                                   .header(CONTENTTYPE, APPLICATION_JSON)
@@ -556,11 +508,7 @@
     @Override
     public void status(DevMachine devMachine, ProjectConfigDto project, AsyncRequestCallback<Status> callback) {
         String params = "?projectPath=" + project.getPath() + "&format=" + PORCELAIN;
-<<<<<<< HEAD
-        String url = devMachine.getWsAgentBaseUrl() + "/git/" + devMachine.getId() + STATUS + params;
-=======
         String url = appContext.getDevMachine().getWsAgentBaseUrl() + STATUS + params;
->>>>>>> 794877a8
         asyncRequestFactory.createPostRequest(url, null).loader(loader)
                            .header(CONTENTTYPE, APPLICATION_JSON)
                            .header(ACCEPT, APPLICATION_JSON)
@@ -575,18 +523,14 @@
                              boolean force,
                              AsyncRequestCallback<String> callback) {
         BranchDeleteRequest branchDeleteRequest = dtoFactory.createDto(BranchDeleteRequest.class).withName(name).withForce(force);
-<<<<<<< HEAD
-        String url = devMachine.getWsAgentBaseUrl() + "/git/" + devMachine.getId() + BRANCH_DELETE + "?projectPath=" + project.getPath();
-=======
         String url =appContext.getDevMachine().getWsAgentBaseUrl() + BRANCH_DELETE + "?projectPath=" + project.getPath();
->>>>>>> 794877a8
         asyncRequestFactory.createPostRequest(url, branchDeleteRequest).loader(loader).send(callback);
     }
 
     @Override
     public Promise<Void> branchDelete(DevMachine devMachine, Path project, String name, boolean force) {
         BranchDeleteRequest branchDeleteRequest = dtoFactory.createDto(BranchDeleteRequest.class).withName(name).withForce(force);
-        String url = devMachine.getWsAgentBaseUrl() + "/git/" + devMachine.getId() + BRANCH_DELETE + "?projectPath=" + project;
+        String url = devMachine.getWsAgentBaseUrl() + BRANCH_DELETE + "?projectPath=" + project;
         return asyncRequestFactory.createPostRequest(url, branchDeleteRequest).loader(loader).send();
     }
 
@@ -598,11 +542,7 @@
                              String newName,
                              AsyncRequestCallback<String> callback) {
         String params = "?projectPath=" + project.getPath() + "&oldName=" + oldName + "&newName=" + newName;
-<<<<<<< HEAD
-        String url = devMachine.getWsAgentBaseUrl() + "/git/" + devMachine.getId() + BRANCH_RENAME + params;
-=======
         String url = appContext.getDevMachine().getWsAgentBaseUrl() + BRANCH_RENAME + params;
->>>>>>> 794877a8
         asyncRequestFactory.createPostRequest(url, null).loader(loader)
                            .header(CONTENTTYPE, MimeType.APPLICATION_FORM_URLENCODED)
                            .send(callback);
@@ -611,7 +551,7 @@
     @Override
     public Promise<Void> branchRename(DevMachine devMachine, Path project, String oldName, String newName) {
         String params = "?projectPath=" + project + "&oldName=" + oldName + "&newName=" + newName;
-        String url = devMachine.getWsAgentBaseUrl() + "/git/" + devMachine.getId() + BRANCH_RENAME + params;
+        String url = devMachine.getWsAgentBaseUrl() + BRANCH_RENAME + params;
         return asyncRequestFactory.createPostRequest(url, null).loader(loader)
                                   .header(CONTENTTYPE, MimeType.APPLICATION_FORM_URLENCODED)
                                   .send();
@@ -622,18 +562,14 @@
     public void branchCreate(DevMachine devMachine, ProjectConfigDto project, String name, String startPoint,
                              AsyncRequestCallback<Branch> callback) {
         BranchCreateRequest branchCreateRequest = dtoFactory.createDto(BranchCreateRequest.class).withName(name).withStartPoint(startPoint);
-<<<<<<< HEAD
-        String url = devMachine.getWsAgentBaseUrl() + "/git/" + devMachine.getId() + BRANCH_CREATE + "?projectPath=" + project.getPath();
-=======
         String url = appContext.getDevMachine().getWsAgentBaseUrl() + BRANCH_CREATE + "?projectPath=" + project.getPath();
->>>>>>> 794877a8
         asyncRequestFactory.createPostRequest(url, branchCreateRequest).loader(loader).header(ACCEPT, APPLICATION_JSON).send(callback);
     }
 
     @Override
     public Promise<Branch> branchCreate(DevMachine devMachine, Path project, String name, String startPoint) {
         BranchCreateRequest branchCreateRequest = dtoFactory.createDto(BranchCreateRequest.class).withName(name).withStartPoint(startPoint);
-        String url = devMachine.getWsAgentBaseUrl() + "/git/" + devMachine.getId() + BRANCH_CREATE + "?projectPath=" + project;
+        String url = devMachine.getWsAgentBaseUrl() + BRANCH_CREATE + "?projectPath=" + project;
         return asyncRequestFactory.createPostRequest(url, branchCreateRequest)
                                   .loader(loader)
                                   .header(ACCEPT, APPLICATION_JSON)
@@ -646,11 +582,7 @@
                          ProjectConfigDto project,
                          CheckoutRequest checkoutRequest,
                          AsyncRequestCallback<String> callback) {
-<<<<<<< HEAD
-        String url = devMachine.getWsAgentBaseUrl() + "/git/" + devMachine.getId() + CHECKOUT + "?projectPath=" + project.getPath();
-=======
         String url = appContext.getDevMachine().getWsAgentBaseUrl() + CHECKOUT + "?projectPath=" + project.getPath();
->>>>>>> 794877a8
         asyncRequestFactory.createPostRequest(url, checkoutRequest).loader(loader).send(callback);
     }
 
@@ -659,7 +591,7 @@
                                   Path project,
                                   CheckoutRequest request) {
 
-        final String url = devMachine.getWsAgentBaseUrl() + "/git/" + devMachine.getId() + CHECKOUT + "?projectPath=" + project.toString();
+        final String url = devMachine.getWsAgentBaseUrl() + CHECKOUT + "?projectPath=" + project.toString();
         return asyncRequestFactory.createPostRequest(url, request).loader(loader).send();
     }
 
@@ -671,11 +603,7 @@
                        boolean cached,
                        AsyncRequestCallback<String> callback) {
         RmRequest rmRequest = dtoFactory.createDto(RmRequest.class).withItems(items).withCached(cached).withRecursively(true);
-<<<<<<< HEAD
-        String url = devMachine.getWsAgentBaseUrl() + "/git/" + devMachine.getId() + REMOVE + "?projectPath=" + project.getPath();
-=======
         String url = appContext.getDevMachine().getWsAgentBaseUrl() + REMOVE + "?projectPath=" + project.getPath();
->>>>>>> 794877a8
         asyncRequestFactory.createPostRequest(url, rmRequest).loader(loader).send(callback);
     }
 
@@ -690,7 +618,7 @@
         }
 
         RmRequest rmRequest = dtoFactory.createDto(RmRequest.class).withItems(files).withCached(cached).withRecursively(true);
-        String url = devMachine.getWsAgentBaseUrl() + "/git/" + devMachine.getId() + REMOVE + "?projectPath=" + project;
+        String url = devMachine.getWsAgentBaseUrl() + REMOVE + "?projectPath=" + project;
         return asyncRequestFactory.createPostRequest(url, rmRequest).loader(loader).send();
     }
 
@@ -709,11 +637,7 @@
         if (filePattern != null) {
             resetRequest.setFilePattern(filePattern);
         }
-<<<<<<< HEAD
-        String url = devMachine.getWsAgentBaseUrl() + "/git/" + devMachine.getId() + RESET + "?projectPath=" + project.getPath();
-=======
         String url = appContext.getDevMachine().getWsAgentBaseUrl() + RESET + "?projectPath=" + project.getPath();
->>>>>>> 794877a8
         asyncRequestFactory.createPostRequest(url, resetRequest).loader(loader).send(callback);
     }
 
@@ -730,7 +654,7 @@
             }
             resetRequest.setFilePattern(fileList);
         }
-        String url = devMachine.getWsAgentBaseUrl() + "/git/" + devMachine.getId() + RESET + "?projectPath=" + project;
+        String url = devMachine.getWsAgentBaseUrl() + RESET + "?projectPath=" + project;
         return asyncRequestFactory.createPostRequest(url, resetRequest).loader(loader).send();
     }
 
@@ -739,11 +663,7 @@
     public void log(DevMachine devMachine, ProjectConfigDto project, List<String> fileFilter, boolean isTextFormat,
                     @NotNull AsyncRequestCallback<LogResponse> callback) {
         LogRequest logRequest = dtoFactory.createDto(LogRequest.class).withFileFilter(fileFilter);
-<<<<<<< HEAD
-        String url = devMachine.getWsAgentBaseUrl() + "/git/" + devMachine.getId() + LOG + "?projectPath=" + project.getPath();
-=======
         String url = appContext.getDevMachine().getWsAgentBaseUrl() + LOG + "?projectPath=" + project.getPath();
->>>>>>> 794877a8
         if (isTextFormat) {
             asyncRequestFactory.createPostRequest(url, logRequest).send(callback);
         } else {
@@ -766,7 +686,7 @@
 
         LogRequest logRequest = dtoFactory.createDto(LogRequest.class)
                                           .withFileFilter(paths);
-        String url = devMachine.getWsAgentBaseUrl() + "/git/" + devMachine.getId() + LOG + "?projectPath=" + project;
+        String url = devMachine.getWsAgentBaseUrl() + LOG + "?projectPath=" + project;
         if (plainText) {
             return asyncRequestFactory.createPostRequest(url, logRequest)
                                       .loader(loader)
@@ -787,11 +707,7 @@
                           String repositoryURL,
                           AsyncRequestCallback<String> callback) {
         RemoteAddRequest remoteAddRequest = dtoFactory.createDto(RemoteAddRequest.class).withName(name).withUrl(repositoryURL);
-<<<<<<< HEAD
-        String url = devMachine.getWsAgentBaseUrl() + "/git/" + devMachine.getId() + REMOTE_ADD + "?projectPath=" + project.getPath();
-=======
         String url = appContext.getDevMachine().getWsAgentBaseUrl() + REMOTE_ADD + "?projectPath=" + project.getPath();
->>>>>>> 794877a8
         asyncRequestFactory.createPostRequest(url, remoteAddRequest).loader(loader).send(callback);
     }
 
@@ -801,17 +717,13 @@
                              ProjectConfigDto project,
                              String name,
                              AsyncRequestCallback<String> callback) {
-<<<<<<< HEAD
-        String url = devMachine.getWsAgentBaseUrl() + "/git/" + devMachine.getId() + REMOTE_DELETE + '/' + name + "?projectPath=" + project.getPath();
-=======
         String url = appContext.getDevMachine().getWsAgentBaseUrl() + REMOTE_DELETE + '/' + name + "?projectPath=" + project.getPath();
->>>>>>> 794877a8
         asyncRequestFactory.createPostRequest(url, null).loader(loader).send(callback);
     }
 
     @Override
     public Promise<Void> remoteDelete(DevMachine devMachine, Path project, String name) {
-        String url = devMachine.getWsAgentBaseUrl() + "/git/" + devMachine.getId() + REMOTE_DELETE + '/' + name + "?projectPath=" + project;
+        String url = devMachine.getWsAgentBaseUrl() + REMOTE_DELETE + '/' + name + "?projectPath=" + project;
         return asyncRequestFactory.createPostRequest(url, null).loader(loader).send();
     }
 
@@ -828,11 +740,7 @@
                                               .withRemote(remote)
                                               .withRemoveDeletedRefs(removeDeletedRefs);
 
-<<<<<<< HEAD
-        String url = "/git/" + devMachine.getId() + FETCH + "?projectPath=" + project.getPath();
-=======
         String url = FETCH + "?projectPath=" + project.getPath();
->>>>>>> 794877a8
         MessageBuilder builder = new MessageBuilder(POST, url);
         builder.data(dtoFactory.toJson(fetchRequest))
                .header(CONTENTTYPE, APPLICATION_JSON);
@@ -847,7 +755,7 @@
                                               .withRefSpec(refspec)
                                               .withRemote(remote)
                                               .withRemoveDeletedRefs(removeDeletedRefs);
-        String url = devMachine.getWsAgentBaseUrl() + "/git/" + devMachine.getId() + FETCH + "?projectPath=" + project;
+        String url = devMachine.getWsAgentBaseUrl() + FETCH + "?projectPath=" + project;
         return asyncRequestFactory.createPostRequest(url, fetchRequest).send();
     }
 
@@ -859,18 +767,14 @@
                      String remote,
                      AsyncRequestCallback<PullResponse> callback) {
         PullRequest pullRequest = dtoFactory.createDto(PullRequest.class).withRemote(remote).withRefSpec(refSpec);
-<<<<<<< HEAD
-        String url = devMachine.getWsAgentBaseUrl() + "/git/" + devMachine.getId() + PULL + "?projectPath=" + project.getPath();
-=======
         String url = appContext.getDevMachine().getWsAgentBaseUrl() + PULL + "?projectPath=" + project.getPath();
->>>>>>> 794877a8
         asyncRequestFactory.createPostRequest(url, pullRequest).send(callback);
     }
 
     @Override
     public Promise<PullResponse> pull(DevMachine devMachine, Path project, String refSpec, String remote) {
         PullRequest pullRequest = dtoFactory.createDto(PullRequest.class).withRemote(remote).withRefSpec(refSpec);
-        String url = devMachine.getWsAgentBaseUrl() + "/git/" + devMachine.getId() + PULL + "?projectPath=" + project;
+        String url = devMachine.getWsAgentBaseUrl() + PULL + "?projectPath=" + project;
         return asyncRequestFactory.createPostRequest(url, pullRequest).send(dtoUnmarshallerFactory.newUnmarshaller(PullResponse.class));
     }
 
@@ -912,7 +816,7 @@
                                             .withCommitB(commitB)
                                             .withRenameLimit(renameLimit);
 
-        String url = devMachine.getWsAgentBaseUrl() + "/git/" + devMachine.getId() + DIFF + "?projectPath=" + project;
+        String url = devMachine.getWsAgentBaseUrl() + DIFF + "?projectPath=" + project;
         return asyncRequestFactory.createPostRequest(url, diffRequest).loader(loader).send(new StringUnmarshaller());
     }
 
@@ -924,11 +828,7 @@
                                 String version,
                                 @NotNull AsyncRequestCallback<ShowFileContentResponse> callback) {
         ShowFileContentRequest showRequest = dtoFactory.createDto(ShowFileContentRequest.class).withFile(file).withVersion(version);
-<<<<<<< HEAD
-        String url = devMachine.getWsAgentBaseUrl() + "/git/" + devMachine.getId() + SHOW + "?projectPath=" + project.getPath();
-=======
         String url = appContext.getDevMachine().getWsAgentBaseUrl() + SHOW + "?projectPath=" + project.getPath();
->>>>>>> 794877a8
         asyncRequestFactory.createPostRequest(url, showRequest).loader(loader).send(callback);
     }
 
@@ -937,7 +837,7 @@
         ShowFileContentRequest showRequest = dtoFactory.createDto(ShowFileContentRequest.class)
                                                        .withFile(file.toString())
                                                        .withVersion(version);
-        String url = devMachine.getWsAgentBaseUrl() + "/git/" + devMachine.getId() + SHOW + "?projectPath=" + project;
+        String url = devMachine.getWsAgentBaseUrl() + SHOW + "?projectPath=" + project;
         return asyncRequestFactory.createPostRequest(url, showRequest)
                                   .loader(loader)
                                   .send(dtoUnmarshallerFactory.newUnmarshaller(ShowFileContentResponse.class));
@@ -981,7 +881,7 @@
                                             .withRenameLimit(renameLimit)
                                             .withCached(cached);
 
-        String url = devMachine.getWsAgentBaseUrl() + "/git/" + devMachine.getId() + DIFF + "?projectPath=" + project;
+        String url = devMachine.getWsAgentBaseUrl() + DIFF + "?projectPath=" + project;
         return asyncRequestFactory.createPostRequest(url, diffRequest).loader(loader).send(new StringUnmarshaller());
     }
 
@@ -996,11 +896,7 @@
      *         callback
      */
     private void diff(DevMachine devMachine, DiffRequest diffRequest, @NotNull String projectPath, AsyncRequestCallback<String> callback) {
-<<<<<<< HEAD
-        String url = devMachine.getWsAgentBaseUrl() + "/git/" + devMachine.getId() + DIFF + "?projectPath=" + projectPath;
-=======
         String url = appContext.getDevMachine().getWsAgentBaseUrl() + DIFF + "?projectPath=" + projectPath;
->>>>>>> 794877a8
         asyncRequestFactory.createPostRequest(url, diffRequest).loader(loader).send(callback);
     }
 
@@ -1011,21 +907,16 @@
                       String commit,
                       AsyncRequestCallback<MergeResult> callback) {
         MergeRequest mergeRequest = dtoFactory.createDto(MergeRequest.class).withCommit(commit);
-<<<<<<< HEAD
-        String url = devMachine.getWsAgentBaseUrl() + "/git/" + devMachine.getId() + MERGE + "?projectPath=" + project.getPath();
-=======
         String url = appContext.getDevMachine().getWsAgentBaseUrl() + MERGE + "?projectPath=" + project.getPath();
->>>>>>> 794877a8
         asyncRequestFactory.createPostRequest(url, mergeRequest).loader(loader)
                            .header(ACCEPT, APPLICATION_JSON)
                            .send(callback);
     }
 
-<<<<<<< HEAD
     @Override
     public Promise<MergeResult> merge(DevMachine devMachine, Path project, String commit) {
         MergeRequest mergeRequest = dtoFactory.createDto(MergeRequest.class).withCommit(commit);
-        String url = devMachine.getWsAgentBaseUrl() + "/git/" + devMachine.getId() + MERGE + "?projectPath=" + project;
+        String url = devMachine.getWsAgentBaseUrl() + MERGE + "?projectPath=" + project;
         return asyncRequestFactory.createPostRequest(url, mergeRequest)
                                   .loader(loader)
                                   .header(ACCEPT, APPLICATION_JSON)
@@ -1034,38 +925,15 @@
 
     /** {@inheritDoc} */
     @Override
-    public void getGitReadOnlyUrl(DevMachine devMachine, ProjectConfigDto project, AsyncRequestCallback<String> callback) {
-        String url = devMachine.getWsAgentBaseUrl() + "/git/" + devMachine.getId() + RO_URL + "?projectPath=" + project.getPath();
-        asyncRequestFactory.createGetRequest(url).send(callback);
-    }
-=======
->>>>>>> 794877a8
-
-    @Override
-    public Promise<String> getGitReadOnlyUrl(DevMachine devMachine, Path project) {
-        String url = devMachine.getWsAgentBaseUrl() + "/git/" + devMachine.getId() + RO_URL + "?projectPath=" + project;
-        return asyncRequestFactory.createGetRequest(url).send(new StringUnmarshaller());
-    }
-
-    /** {@inheritDoc} */
-    @Override
     public void getCommitters(DevMachine devMachine, ProjectConfigDto project, AsyncRequestCallback<Commiters> callback) {
-<<<<<<< HEAD
-        String url = devMachine.getWsAgentBaseUrl() + "/git/" + devMachine.getId() + COMMITERS + "?projectPath=" + project.getPath();
-=======
         String url = appContext.getDevMachine().getWsAgentBaseUrl() + COMMITERS + "?projectPath=" + project.getPath();
->>>>>>> 794877a8
         asyncRequestFactory.createGetRequest(url).header(ACCEPT, APPLICATION_JSON).send(callback);
     }
 
     /** {@inheritDoc} */
     @Override
     public void deleteRepository(DevMachine devMachine, ProjectConfigDto project, AsyncRequestCallback<Void> callback) {
-<<<<<<< HEAD
-        String url = devMachine.getWsAgentBaseUrl() + "/git/" + devMachine.getId() + DELETE_REPOSITORY + "?projectPath=" + project.getPath();
-=======
         String url = appContext.getDevMachine().getWsAgentBaseUrl() + DELETE_REPOSITORY + "?projectPath=" + project.getPath();
->>>>>>> 794877a8
         asyncRequestFactory.createGetRequest(url).loader(loader)
                            .header(CONTENTTYPE, APPLICATION_JSON).header(ACCEPT, TEXT_PLAIN)
                            .send(callback);
@@ -1073,7 +941,7 @@
 
     @Override
     public Promise<Void> deleteRepository(DevMachine devMachine, Path project) {
-        String url = devMachine.getWsAgentBaseUrl() + "/git/" + devMachine.getId() + DELETE_REPOSITORY + "?projectPath=" + project;
+        String url = devMachine.getWsAgentBaseUrl() + DELETE_REPOSITORY + "?projectPath=" + project;
         return asyncRequestFactory.createGetRequest(url).loader(loader)
                                   .header(CONTENTTYPE, APPLICATION_JSON)
                                   .header(ACCEPT, TEXT_PLAIN)
@@ -1083,13 +951,7 @@
     /** {@inheritDoc} */
     @Override
     public void getUrlVendorInfo(DevMachine devMachine, @NotNull String vcsUrl, @NotNull AsyncRequestCallback<GitUrlVendorInfo> callback) {
-<<<<<<< HEAD
-        asyncRequestFactory.createGetRequest(devMachine.getWsAgentBaseUrl() + "/git/" + devMachine.getId() + "/git-service/info?vcsurl=" + vcsUrl)
-                           .header(HTTPHeader.ACCEPT, MimeType.APPLICATION_JSON).send(
-                callback);
-=======
         asyncRequestFactory.createGetRequest(appContext.getDevMachine().getWsAgentBaseUrl() + "/git-service/info?vcsurl=" + vcsUrl)
                            .header(HTTPHeader.ACCEPT, MimeType.APPLICATION_JSON).send(callback);
->>>>>>> 794877a8
     }
 }