--- conflicted
+++ resolved
@@ -91,12 +91,8 @@
 
     @Override
     public void getProjects(DevMachine devMachine, AsyncRequestCallback<List<ProjectConfigDto>> callback) {
-<<<<<<< HEAD
-        asyncRequestFactory.createGetRequest(devMachine.getWsAgentBaseUrl() + "/project/" + devMachine.getId())
-=======
         String requestUrl = devMachine.getWsAgentBaseUrl() + "/project";
         asyncRequestFactory.createGetRequest(requestUrl)
->>>>>>> 794877a8
                            .header(ACCEPT, MimeType.APPLICATION_JSON)
                            .loader(loaderFactory.newLoader("Getting projects..."))
                            .send(callback);
@@ -114,11 +110,7 @@
 
     @Override
     public void getProject(DevMachine devMachine, String path, AsyncRequestCallback<ProjectConfigDto> callback) {
-<<<<<<< HEAD
-        final String requestUrl = devMachine.getWsAgentBaseUrl() + "/project/" + devMachine.getId() + normalizePath(path);
-=======
         final String requestUrl = devMachine.getWsAgentBaseUrl() + "/project/" + normalizePath(path);
->>>>>>> 794877a8
         asyncRequestFactory.createGetRequest(requestUrl)
                            .header(ACCEPT, MimeType.APPLICATION_JSON)
                            .loader(loaderFactory.newLoader("Getting project..."))
@@ -127,11 +119,7 @@
 
     @Override
     public Promise<ProjectConfigDto> getProject(DevMachine devMachine, String path) {
-<<<<<<< HEAD
-        final String requestUrl = devMachine.getWsAgentBaseUrl() + "/project/" + devMachine.getId() + normalizePath(path);
-=======
         final String requestUrl = devMachine.getWsAgentBaseUrl() + "/project" + normalizePath(path);
->>>>>>> 794877a8
         return asyncRequestFactory.createGetRequest(requestUrl)
                                   .header(ACCEPT, MimeType.APPLICATION_JSON)
                                   .loader(loaderFactory.newLoader("Getting project..."))
@@ -140,11 +128,7 @@
 
     @Override
     public void getItem(DevMachine devMachine, String path, AsyncRequestCallback<ItemReference> callback) {
-<<<<<<< HEAD
-        final String requestUrl = devMachine.getWsAgentBaseUrl() + "/project/" + devMachine.getId() + "/item" + normalizePath(path);
-=======
         final String requestUrl = devMachine.getWsAgentBaseUrl() + "/project/item" + normalizePath(path);
->>>>>>> 794877a8
         asyncRequestFactory.createGetRequest(requestUrl)
                            .header(ACCEPT, MimeType.APPLICATION_JSON)
                            .loader(loaderFactory.newLoader("Getting item..."))
@@ -155,11 +139,7 @@
     public void createProject(DevMachine devMachine,
                               ProjectConfigDto projectConfig,
                               AsyncRequestCallback<ProjectConfigDto> callback) {
-<<<<<<< HEAD
-        final String requestUrl = devMachine.getWsAgentBaseUrl() + "/project/" + devMachine.getId();
-=======
         final String requestUrl = devMachine.getWsAgentBaseUrl() + "/project";
->>>>>>> 794877a8
         asyncRequestFactory.createPostRequest(requestUrl, projectConfig)
                            .header(ACCEPT, MimeType.APPLICATION_JSON)
                            .loader(loaderFactory.newLoader("Creating project..."))
@@ -171,14 +151,8 @@
                                 String path,
                                 String projectType,
                                 AsyncRequestCallback<SourceEstimation> callback) {
-<<<<<<< HEAD
-        final String requestUrl =
-                devMachine.getWsAgentBaseUrl() + "/project/" + devMachine.getId() + "/estimate" + normalizePath(path) + "?type=" +
-                projectType;
-=======
         final String requestUrl = devMachine.getWsAgentBaseUrl() + "/project/estimate" + normalizePath(path)
                                   + "?type=" + projectType;
->>>>>>> 794877a8
         asyncRequestFactory.createGetRequest(requestUrl)
                            .header(ACCEPT, MimeType.APPLICATION_JSON)
                            .loader(loaderFactory.newLoader("Estimating project..."))
@@ -188,7 +162,7 @@
     @Override
     public Promise<SourceEstimation> estimate(DevMachine devMachine, Path path, String projectType) {
         final String requestUrl =
-                devMachine.getWsAgentBaseUrl() + "/project/" + devMachine.getId() + "/estimate" + normalizePath(path.toString()) +
+                devMachine.getWsAgentBaseUrl() + "/project/estimate" + normalizePath(path.toString()) +
                 "?type=" + projectType;
         return asyncRequestFactory.createGetRequest(requestUrl)
                                   .header(ACCEPT, MimeType.APPLICATION_JSON)
@@ -198,11 +172,7 @@
 
     @Override
     public void resolveSources(DevMachine devMachine, String path, AsyncRequestCallback<List<SourceEstimation>> callback) {
-<<<<<<< HEAD
-        final String requestUrl = devMachine.getWsAgentBaseUrl() + "/project/" + devMachine.getId() + "/resolve" + normalizePath(path);
-=======
         final String requestUrl = devMachine.getWsAgentBaseUrl() + "/project/resolve" + normalizePath(path);
->>>>>>> 794877a8
         asyncRequestFactory.createGetRequest(requestUrl)
                            .header(ACCEPT, MimeType.APPLICATION_JSON)
                            .loader(loaderFactory.newLoader("Resolving sources..."))
@@ -210,14 +180,9 @@
     }
 
     @Override
-<<<<<<< HEAD
     public Promise<List<SourceEstimation>> resolveSources(DevMachine devMachine, Path path) {
         final String requestUrl =
-                devMachine.getWsAgentBaseUrl() + "/project/" + devMachine.getId() + "/resolve" + normalizePath(path.toString());
-=======
-    public Promise<List<SourceEstimation>> resolveSources(DevMachine devMachine, String path) {
-        final String requestUrl = devMachine.getWsAgentBaseUrl() + "/project/resolve" + normalizePath(path);
->>>>>>> 794877a8
+                devMachine.getWsAgentBaseUrl() + "/project/resolve" + normalizePath(path.toString());
         return asyncRequestFactory.createGetRequest(requestUrl)
                                   .header(ACCEPT, MimeType.APPLICATION_JSON)
                                   .loader(loaderFactory.newLoader("Resolving sources..."))
@@ -226,9 +191,8 @@
 
 
     @Override
-<<<<<<< HEAD
     public void getModules(DevMachine devMachine, String path, AsyncRequestCallback<List<ProjectConfigDto>> callback) {
-        final String requestUrl = devMachine.getWsAgentBaseUrl() + "/project/" + devMachine.getId() + "/modules" + normalizePath(path);
+        final String requestUrl = devMachine.getWsAgentBaseUrl() + "/project/modules" + normalizePath(path);
         asyncRequestFactory.createGetRequest(requestUrl)
                            .header(ACCEPT, MimeType.APPLICATION_JSON)
                            .loader(loaderFactory.newLoader("Getting modules..."))
@@ -240,7 +204,7 @@
                              String parentProjectPath,
                              ProjectConfigDto projectConfig,
                              AsyncRequestCallback<ProjectConfigDto> callback) {
-        final String requestUrl = devMachine.getWsAgentBaseUrl() + "/project/" + devMachine.getId() + normalizePath(parentProjectPath);
+        final String requestUrl = devMachine.getWsAgentBaseUrl() + "/project/" + normalizePath(parentProjectPath);
         asyncRequestFactory.createPostRequest(requestUrl, projectConfig)
                            .header(ACCEPT, MimeType.APPLICATION_JSON)
                            .loader(loaderFactory.newLoader("Creating module..."))
@@ -248,17 +212,11 @@
     }
 
     @Override
-=======
->>>>>>> 794877a8
     public void updateProject(DevMachine devMachine,
                               String path,
                               ProjectConfigDto projectConfig,
                               AsyncRequestCallback<ProjectConfigDto> callback) {
-<<<<<<< HEAD
-        final String requestUrl = devMachine.getWsAgentBaseUrl() + "/project/" + devMachine.getId() + normalizePath(path);
-=======
         final String requestUrl = devMachine.getWsAgentBaseUrl() + "/project" + normalizePath(path);
->>>>>>> 794877a8
         asyncRequestFactory.createRequest(PUT, requestUrl, projectConfig, false)
                            .header(CONTENT_TYPE, MimeType.APPLICATION_JSON)
                            .header(ACCEPT, MimeType.APPLICATION_JSON)
@@ -267,13 +225,8 @@
     }
 
     @Override
-<<<<<<< HEAD
     public Promise<ProjectConfigDto> updateProject(DevMachine devMachine, Path path, ProjectConfigDto projectConfig) {
-        final String requestUrl = devMachine.getWsAgentBaseUrl() + "/project/" + devMachine.getId() + normalizePath(path.toString());
-=======
-    public Promise<ProjectConfigDto> updateProject(DevMachine devMachine, String path, ProjectConfigDto projectConfig) {
-        final String requestUrl = devMachine.getWsAgentBaseUrl() + "/project" + normalizePath(path);
->>>>>>> 794877a8
+        final String requestUrl = devMachine.getWsAgentBaseUrl() + "/project/" + normalizePath(path.toString());
         return asyncRequestFactory.createRequest(PUT, requestUrl, projectConfig, false)
                                   .header(CONTENT_TYPE, MimeType.APPLICATION_JSON)
                                   .header(ACCEPT, MimeType.APPLICATION_JSON)
@@ -287,13 +240,8 @@
                            String name,
                            String content,
                            AsyncRequestCallback<ItemReference> callback) {
-<<<<<<< HEAD
-        final String requestUrl =
-                devMachine.getWsAgentBaseUrl() + "/project/" + devMachine.getId() + "/file" + normalizePath(parentPath) + "?name=" + name;
-=======
         final String requestUrl = devMachine.getWsAgentBaseUrl() + "/project/file" + normalizePath(parentPath) +
                                   "?name=" + name;
->>>>>>> 794877a8
         asyncRequestFactory.createPostRequest(requestUrl, null)
                            .data(content)
                            .loader(loaderFactory.newLoader("Creating file..."))
@@ -302,11 +250,7 @@
 
     @Override
     public void getFileContent(DevMachine devMachine, String path, AsyncRequestCallback<String> callback) {
-<<<<<<< HEAD
-        final String requestUrl = devMachine.getWsAgentBaseUrl() + "/project/" + devMachine.getId() + "/file" + normalizePath(path);
-=======
         final String requestUrl = devMachine.getWsAgentBaseUrl() + "/project/file" + normalizePath(path);
->>>>>>> 794877a8
         asyncRequestFactory.createGetRequest(requestUrl)
                            .loader(loaderFactory.newLoader("Loading file content..."))
                            .send(callback);
@@ -314,11 +258,7 @@
 
     @Override
     public void updateFile(DevMachine devMachine, String path, String content, AsyncRequestCallback<Void> callback) {
-<<<<<<< HEAD
-        final String requestUrl = devMachine.getWsAgentBaseUrl() + "/project/" + devMachine.getId() + "/file" + normalizePath(path);
-=======
         final String requestUrl = devMachine.getWsAgentBaseUrl() + "/project/file" + normalizePath(path);
->>>>>>> 794877a8
         asyncRequestFactory.createRequest(PUT, requestUrl, null, false)
                            .data(content)
                            .loader(loaderFactory.newLoader("Updating file..."))
@@ -327,11 +267,7 @@
 
     @Override
     public void createFolder(DevMachine devMachine, String path, AsyncRequestCallback<ItemReference> callback) {
-<<<<<<< HEAD
-        final String requestUrl = devMachine.getWsAgentBaseUrl() + "/project/" + devMachine.getId() + "/folder" + normalizePath(path);
-=======
         final String requestUrl = devMachine.getWsAgentBaseUrl() + "/project/folder" + normalizePath(path);
->>>>>>> 794877a8
         asyncRequestFactory.createPostRequest(requestUrl, null)
                            .loader(loaderFactory.newLoader("Creating folder..."))
                            .send(callback);
@@ -339,21 +275,16 @@
 
     @Override
     public void delete(DevMachine devMachine, String path, AsyncRequestCallback<Void> callback) {
-<<<<<<< HEAD
-        final String requestUrl = devMachine.getWsAgentBaseUrl() + "/project/" + devMachine.getId() + normalizePath(path);
-=======
         final String requestUrl = devMachine.getWsAgentBaseUrl() + "/project" + normalizePath(path);
->>>>>>> 794877a8
         asyncRequestFactory.createRequest(DELETE, requestUrl, null, false)
                            .loader(loaderFactory.newLoader("Deleting project..."))
                            .send(callback);
     }
 
     @Override
-<<<<<<< HEAD
     public void deleteModule(DevMachine devMachine, String pathToParent, String modulePath, AsyncRequestCallback<Void> callback) {
         final String requestUrl =
-                devMachine.getWsAgentBaseUrl() + "/project/" + devMachine.getId() + "/module" + normalizePath(pathToParent) + "?module=" +
+                devMachine.getWsAgentBaseUrl() + "/project/module" + normalizePath(pathToParent) + "?module=" +
                 modulePath;
         asyncRequestFactory.createRequest(DELETE, requestUrl, null, false)
                            .loader(loaderFactory.newLoader("Deleting module..."))
@@ -362,13 +293,8 @@
 
     @Override
     public void copy(DevMachine devMachine, String path, String newParentPath, String newName, AsyncRequestCallback<Void> callback) {
-        final String requestUrl =
-                devMachine.getWsAgentBaseUrl() + "/project/" + devMachine.getId() + "/copy" + normalizePath(path) + "?to=" + newParentPath;
-=======
-    public void copy(DevMachine devMachine, String path, String newParentPath, String newName, AsyncRequestCallback<Void> callback) {
         final String requestUrl = devMachine.getWsAgentBaseUrl() + "/project/copy" + normalizePath(path) +
                                   "?to=" + newParentPath;
->>>>>>> 794877a8
 
         final CopyOptions copyOptions = dtoFactory.createDto(CopyOptions.class);
         copyOptions.setName(newName);
@@ -381,13 +307,8 @@
 
     @Override
     public void move(DevMachine devMachine, String path, String newParentPath, String newName, AsyncRequestCallback<Void> callback) {
-<<<<<<< HEAD
-        final String requestUrl =
-                devMachine.getWsAgentBaseUrl() + "/project/" + devMachine.getId() + "/move" + normalizePath(path) + "?to=" + newParentPath;
-=======
         final String requestUrl = devMachine.getWsAgentBaseUrl() + "/project/move" + normalizePath(path)
                                   + "?to=" + newParentPath;
->>>>>>> 794877a8
 
         final MoveOptions moveOptions = dtoFactory.createDto(MoveOptions.class);
         moveOptions.setName(newName);
@@ -411,11 +332,7 @@
                               boolean force,
                               SourceStorageDto sourceStorage,
                               RequestCallback<Void> callback) {
-<<<<<<< HEAD
-        final StringBuilder requestUrl = new StringBuilder("/project/" + devMachine.getId());
-=======
         final StringBuilder requestUrl = new StringBuilder("/project");
->>>>>>> 794877a8
         requestUrl.append("/import").append(normalizePath(path));
         if (force) {
             requestUrl.append("?force=true");
@@ -438,11 +355,7 @@
         return PromiseHelper.newPromise(new AsyncPromiseHelper.RequestCall<Void>() {
             @Override
             public void makeCall(final AsyncCallback<Void> callback) {
-<<<<<<< HEAD
-                final StringBuilder requestUrl = new StringBuilder("/project/" + devMachine);
-=======
                 final StringBuilder requestUrl = new StringBuilder("/project");
->>>>>>> 794877a8
                 requestUrl.append("/import").append(normalizePath(path));
 
                 MessageBuilder builder = new MessageBuilder(POST, requestUrl.toString());
@@ -492,11 +405,7 @@
 
     @Override
     public void getChildren(DevMachine devMachine, String path, AsyncRequestCallback<List<ItemReference>> callback) {
-<<<<<<< HEAD
-        final String requestUrl = devMachine.getWsAgentBaseUrl() + "/project/" + devMachine.getId() + "/children" + normalizePath(path);
-=======
         final String requestUrl = devMachine.getWsAgentBaseUrl() + "/project/children" + normalizePath(path);
->>>>>>> 794877a8
         asyncRequestFactory.createGetRequest(requestUrl)
                            .header(ACCEPT, MimeType.APPLICATION_JSON)
                            .send(callback);
@@ -504,13 +413,8 @@
 
     @Override
     public void getTree(DevMachine devMachine, String path, int depth, AsyncRequestCallback<TreeElement> callback) {
-<<<<<<< HEAD
-        final String requestUrl =
-                devMachine.getWsAgentBaseUrl() + "/project/" + devMachine.getId() + "/tree" + normalizePath(path) + "?depth=" + depth;
-=======
         final String requestUrl = devMachine.getWsAgentBaseUrl() + "/project/tree" + normalizePath(path) +
                                   "?depth=" + depth;
->>>>>>> 794877a8
         asyncRequestFactory.createGetRequest(requestUrl)
                            .header(ACCEPT, MimeType.APPLICATION_JSON)
                            .loader(loaderFactory.newLoader("Reading project..."))
@@ -519,11 +423,7 @@
 
     @Override
     public Promise<List<ItemReference>> search(DevMachine devMachine, QueryExpression expression) {
-<<<<<<< HEAD
-        StringBuilder requestUrl = new StringBuilder(devMachine.getWsAgentBaseUrl() + "/project/" + devMachine.getId() + "/search");
-=======
         StringBuilder requestUrl = new StringBuilder(devMachine.getWsAgentBaseUrl() + "/project/search");
->>>>>>> 794877a8
         if (expression.getPath() != null) {
             requestUrl.append(normalizePath(expression.getPath()));
         } else {
@@ -573,7 +473,7 @@
 
     @Override
     public Promise<ProjectConfigDto> createProject(DevMachine devMachine, ProjectConfigDto config) {
-        final String requestUrl = devMachine.getWsAgentBaseUrl() + "/project/" + devMachine.getId();
+        final String requestUrl = devMachine.getWsAgentBaseUrl() + "/project/";
 
         return asyncRequestFactory.createPostRequest(requestUrl, config)
                                   .header(ACCEPT, MimeType.APPLICATION_JSON)
@@ -585,7 +485,7 @@
     public Promise<ItemReference> createFile(DevMachine devMachine, Path path, String content) {
 
         final String requestUrl =
-                devMachine.getWsAgentBaseUrl() + "/project/" + devMachine.getId() + "/file" + normalizePath(path.parent().toString()) +
+                devMachine.getWsAgentBaseUrl() + "/project/file" + normalizePath(path.parent().toString()) +
                 "?name=" + path.lastSegment();
 
         return asyncRequestFactory.createPostRequest(requestUrl, null)
@@ -597,7 +497,7 @@
     @Override
     public Promise<String> readFile(DevMachine devMachine, Path path) {
         final String requestUrl =
-                devMachine.getWsAgentBaseUrl() + "/project/" + devMachine.getId() + "/file" + normalizePath(path.toString());
+                devMachine.getWsAgentBaseUrl() + "/project/file" + normalizePath(path.toString());
 
         return asyncRequestFactory.createGetRequest(requestUrl)
                                   .loader(loaderFactory.newLoader("Loading file content..."))
@@ -607,7 +507,7 @@
     @Override
     public Promise<Void> writeFile(DevMachine devMachine, Path path, String content) {
         final String requestUrl =
-                devMachine.getWsAgentBaseUrl() + "/project/" + devMachine.getId() + "/file" + normalizePath(path.toString());
+                devMachine.getWsAgentBaseUrl() + "/project/file" + normalizePath(path.toString());
 
         return asyncRequestFactory.createRequest(PUT, requestUrl, null, false)
                                   .data(content)
@@ -618,7 +518,7 @@
     @Override
     public Promise<ItemReference> createFolder(DevMachine devMachine, Path path) {
         final String requestUrl =
-                devMachine.getWsAgentBaseUrl() + "/project/" + devMachine.getId() + "/folder" + normalizePath(path.toString());
+                devMachine.getWsAgentBaseUrl() + "/project/folder" + normalizePath(path.toString());
 
         return asyncRequestFactory.createPostRequest(requestUrl, null)
                                   .loader(loaderFactory.newLoader("Creating folder..."))
@@ -627,7 +527,7 @@
 
     @Override
     public Promise<Void> delete(DevMachine devMachine, Path path) {
-        final String requestUrl = devMachine.getWsAgentBaseUrl() + "/project/" + devMachine.getId() + normalizePath(path.toString());
+        final String requestUrl = devMachine.getWsAgentBaseUrl() + "/project/" + normalizePath(path.toString());
 
         return asyncRequestFactory.createRequest(DELETE, requestUrl, null, false)
                                   .loader(loaderFactory.newLoader("Deleting project..."))
@@ -637,7 +537,7 @@
     @Override
     public Promise<Void> copy(DevMachine devMachine, Path source, Path target, String newName, boolean overwrite) {
         final String requestUrl =
-                devMachine.getWsAgentBaseUrl() + "/project/" + devMachine.getId() + "/copy" + normalizePath(source.toString()) + "?to=" +
+                devMachine.getWsAgentBaseUrl() + "/project/copy" + normalizePath(source.toString()) + "?to=" +
                 target.toString();
 
         final CopyOptions copyOptions = dtoFactory.createDto(CopyOptions.class);
@@ -652,7 +552,7 @@
     @Override
     public Promise<Void> move(DevMachine devMachine, Path source, Path target, String newName, boolean overwrite) {
         final String requestUrl =
-                devMachine.getWsAgentBaseUrl() + "/project/" + devMachine.getId() + "/move" + normalizePath(source.toString()) + "?to=" +
+                devMachine.getWsAgentBaseUrl() + "/project/move" + normalizePath(source.toString()) + "?to=" +
                 target.toString();
 
         final MoveOptions moveOptions = dtoFactory.createDto(MoveOptions.class);
@@ -667,7 +567,7 @@
     @Override
     public Promise<TreeElement> getTree(DevMachine devMachine, Path path, int depth, boolean includeFiles) {
         final String requestUrl =
-                devMachine.getWsAgentBaseUrl() + "/project/" + devMachine.getId() + "/tree" + normalizePath(path.toString()) + "?depth=" +
+                devMachine.getWsAgentBaseUrl() + "/project/tree" + normalizePath(path.toString()) + "?depth=" +
                 depth + "&includeFiles=" +
                 includeFiles;
 
@@ -680,7 +580,7 @@
     @Override
     public Promise<ItemReference> getItem(DevMachine devMachine, Path path) {
         final String requestUrl =
-                devMachine.getWsAgentBaseUrl() + "/project/" + devMachine.getId() + "/item" + normalizePath(path.toString());
+                devMachine.getWsAgentBaseUrl() + "/project/item" + normalizePath(path.toString());
 
         return asyncRequestFactory.createGetRequest(requestUrl)
                                   .header(ACCEPT, MimeType.APPLICATION_JSON)
@@ -690,7 +590,7 @@
 
     @Override
     public Promise<ProjectConfigDto> getProject(DevMachine devMachine, Path path) {
-        final String requestUrl = devMachine.getWsAgentBaseUrl() + "/project/" + devMachine.getId() + normalizePath(path.toString());
+        final String requestUrl = devMachine.getWsAgentBaseUrl() + "/project/" + normalizePath(path.toString());
         return asyncRequestFactory.createGetRequest(requestUrl)
                                   .header(ACCEPT, MimeType.APPLICATION_JSON)
                                   .loader(loaderFactory.newLoader("Getting project..."))
@@ -699,7 +599,7 @@
 
     @Override
     public Promise<ProjectConfigDto> updateProject(DevMachine devMachine, ProjectConfigDto descriptor) {
-        final String requestUrl = devMachine.getWsAgentBaseUrl() + "/project/" + devMachine.getId() + normalizePath(descriptor.getPath());
+        final String requestUrl = devMachine.getWsAgentBaseUrl() + "/project/" + normalizePath(descriptor.getPath());
         return asyncRequestFactory.createRequest(PUT, requestUrl, descriptor, false)
                                   .header(CONTENT_TYPE, MimeType.APPLICATION_JSON)
                                   .header(ACCEPT, MimeType.APPLICATION_JSON)
