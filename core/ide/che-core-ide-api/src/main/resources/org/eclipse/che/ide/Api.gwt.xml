--- conflicted
+++ resolved
@@ -22,16 +22,12 @@
     <inherits name="com.google.gwt.user.Debug"/>
     <inherits name="org.vectomatic.libgwtsvg"/>
     <inherits name="org.eclipse.che.api.promises.Promises"/>
-<<<<<<< HEAD
     <inherits name="org.eclipse.che.api.core.model.Model"/>
     <inherits name="org.eclipse.che.api.core.Core"/>
     <inherits name="org.eclipse.che.api.factory.Factory"/>
     <inherits name="org.eclipse.che.api.workspace.Workspace"/>
     <inherits name="org.eclipse.che.api.project.Project"/>
-=======
-    <inherits name="org.eclipse.che.api.project.Project"/>
     <inherits name="org.eclipse.che.api.git.Git"/>
->>>>>>> 794877a8
 
     <source path="api"/>
 </module>