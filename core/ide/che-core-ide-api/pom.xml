--- conflicted
+++ resolved
@@ -64,17 +64,10 @@
         </dependency>
         <dependency>
             <groupId>org.eclipse.che.core</groupId>
-<<<<<<< HEAD
-=======
             <artifactId>che-core-client-gwt-machine</artifactId>
         </dependency>
         <dependency>
             <groupId>org.eclipse.che.core</groupId>
-            <artifactId>che-core-client-gwt-project</artifactId>
-        </dependency>
-        <dependency>
-            <groupId>org.eclipse.che.core</groupId>
->>>>>>> eb55f0cd
             <artifactId>che-core-commons-annotations</artifactId>
         </dependency>
         <dependency>
