<?xml version="1.0" encoding="UTF-8"?>
<!--

    Copyright (c) 2012-2016 Codenvy, S.A.
    All rights reserved. This program and the accompanying materials
    are made available under the terms of the Eclipse Public License v1.0
    which accompanies this distribution, and is available at
    http://www.eclipse.org/legal/epl-v10.html

    Contributors:
      Codenvy, S.A. - initial API and implementation

-->
<project xmlns="http://maven.apache.org/POM/4.0.0" xmlns:xsi="http://www.w3.org/2001/XMLSchema-instance" xsi:schemaLocation="http://maven.apache.org/POM/4.0.0 http://maven.apache.org/maven-v4_0_0.xsd">
    <modelVersion>4.0.0</modelVersion>
    <parent>
        <artifactId>che-core-parent</artifactId>
        <groupId>org.eclipse.che.core</groupId>
        <version>4.3.0-RC1-SNAPSHOT</version>
        <relativePath>../core/pom.xml</relativePath>
    </parent>
    <groupId>org.eclipse.che.core</groupId>
    <artifactId>che-agent-parent</artifactId>
    <version>4.3.0-RC1-SNAPSHOT</version>
    <packaging>pom</packaging>
    <name>Che Agent Parent</name>
    <modules>
        <module>che-core-api-project</module>
        <module>che-core-api-git</module>
        <module>che-core-api-git-shared</module>
        <module>che-core-git-impl-native</module>
<<<<<<< HEAD
        <module>che-core-api-debugger</module>
=======
        <module>wsagent-local</module>
>>>>>>> 4e040c26
    </modules>
</project><|MERGE_RESOLUTION|>--- conflicted
+++ resolved
@@ -29,10 +29,7 @@
         <module>che-core-api-git</module>
         <module>che-core-api-git-shared</module>
         <module>che-core-git-impl-native</module>
-<<<<<<< HEAD
+        <module>wsagent-local</module>
         <module>che-core-api-debugger</module>
-=======
-        <module>wsagent-local</module>
->>>>>>> 4e040c26
     </modules>
 </project>